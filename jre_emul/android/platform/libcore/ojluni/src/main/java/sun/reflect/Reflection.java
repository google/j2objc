/*
 * Copyright (c) 2001, 2006, Oracle and/or its affiliates. All rights reserved.
 * DO NOT ALTER OR REMOVE COPYRIGHT NOTICES OR THIS FILE HEADER.
 *
 * This code is free software; you can redistribute it and/or modify it
 * under the terms of the GNU General Public License version 2 only, as
 * published by the Free Software Foundation.  Oracle designates this
 * particular file as subject to the "Classpath" exception as provided
 * by Oracle in the LICENSE file that accompanied this code.
 *
 * This code is distributed in the hope that it will be useful, but WITHOUT
 * ANY WARRANTY; without even the implied warranty of MERCHANTABILITY or
 * FITNESS FOR A PARTICULAR PURPOSE.  See the GNU General Public License
 * version 2 for more details (a copy is included in the LICENSE file that
 * accompanied this code).
 *
 * You should have received a copy of the GNU General Public License version
 * 2 along with this work; if not, write to the Free Software Foundation,
 * Inc., 51 Franklin St, Fifth Floor, Boston, MA 02110-1301 USA.
 *
 * Please contact Oracle, 500 Oracle Parkway, Redwood Shores, CA 94065 USA
 * or visit www.oracle.com if you need additional information or have any
 * questions.
 */

package sun.reflect;

import dalvik.system.VMStack;
import java.lang.reflect.*;
import java.util.Collections;
import java.util.HashMap;
import java.util.Map;

import dalvik.system.VMStack;

/** Common utility routines used by both java.lang and
 java.lang.reflect */

public class Reflection {


    /**
     * @return Returns the class of the caller of the method calling this method,
     *      ignoring frames associated with java.lang.reflect.Method.invoke()
     *      and its implementation
     * @throws ClassNotFoundException
     */
<<<<<<< HEAD
    public static Class<?> getCallerClass() throws ClassNotFoundException {
        // This method (getCallerClass()) constitutes another stack frame,
        // so we need to call getStackClass2() rather than getStackClass1().
=======
    public static Class<?> getCallerClass() {
>>>>>>> e6dfe93d
        return VMStack.getStackClass2();
    }

    public static void ensureMemberAccess(Class<?> currentClass,
                                          Class<?> memberClass,
                                          Object target,
                                          int modifiers)
            throws IllegalAccessException
    {
        if (currentClass == null || memberClass == null) {
            throw new InternalError();
        }

        if (!verifyMemberAccess(currentClass, memberClass, target, modifiers)) {
            throw new IllegalAccessException("Class " + currentClass.getName() +
                    " can not access a member of class " +
                    memberClass.getName() +
                    " with modifiers \"" +
                    Modifier.toString(modifiers) +
                    "\"");
        }
    }

    public static boolean verifyMemberAccess(Class<?> currentClass,
                                             // Declaring class of field
                                             // or method
                                             Class<?>  memberClass,
                                             // May be NULL in case of statics
                                             Object target,
                                             int    modifiers)
    {
        // Verify that currentClass can access a field, method, or
        // constructor of memberClass, where that member's access bits are
        // "modifiers".

        boolean gotIsSameClassPackage = false;
        boolean isSameClassPackage = false;

        if (currentClass == memberClass) {
            // Always succeeds
            return true;
        }

        /* ----- BEGIN j2objc -----
        if (!Modifier.isPublic(getClassAccessFlags(memberClass))) {*/
        if (!Modifier.isPublic(memberClass.getModifiers())) {
            // ----- END android -----
            isSameClassPackage = isSameClassPackage(currentClass, memberClass);
            gotIsSameClassPackage = true;
            if (!isSameClassPackage) {
                return false;
            }
        }

        // At this point we know that currentClass can access memberClass.

        if (Modifier.isPublic(modifiers)) {
            return true;
        }

        boolean successSoFar = false;

        if (Modifier.isProtected(modifiers)) {
            // See if currentClass is a subclass of memberClass
            if (isSubclassOf(currentClass, memberClass)) {
                successSoFar = true;
            }
        }

        if (!successSoFar && !Modifier.isPrivate(modifiers)) {
            if (!gotIsSameClassPackage) {
                isSameClassPackage = isSameClassPackage(currentClass,
                        memberClass);
                gotIsSameClassPackage = true;
            }

            if (isSameClassPackage) {
                successSoFar = true;
            }
        }

        if (!successSoFar) {
            return false;
        }

        if (Modifier.isProtected(modifiers)) {
            // Additional test for protected members: JLS 6.6.2
            Class<?> targetClass = (target == null ? memberClass : target.getClass());
            if (targetClass != currentClass) {
                if (!gotIsSameClassPackage) {
                    isSameClassPackage = isSameClassPackage(currentClass, memberClass);
                    gotIsSameClassPackage = true;
                }
                if (!isSameClassPackage) {
                    if (!isSubclassOf(targetClass, currentClass)) {
                        return false;
                    }
                }
            }
        }

        return true;
    }

    private static boolean isSameClassPackage(Class<?> c1, Class<?> c2) {
        return isSameClassPackage(c1.getClassLoader(), c1.getName(),
                c2.getClassLoader(), c2.getName());
    }

    /** Returns true if two classes are in the same package; classloader
     and classname information is enough to determine a class's package */
    private static boolean isSameClassPackage(ClassLoader loader1, String name1,
                                              ClassLoader loader2, String name2)
    {
        if (loader1 != loader2) {
            return false;
        } else {
            int lastDot1 = name1.lastIndexOf('.');
            int lastDot2 = name2.lastIndexOf('.');
            if ((lastDot1 == -1) || (lastDot2 == -1)) {
                // One of the two doesn't have a package.  Only return true
                // if the other one also doesn't have a package.
                return (lastDot1 == lastDot2);
            } else {
                int idx1 = 0;
                int idx2 = 0;

                // Skip over '['s
                if (name1.charAt(idx1) == '[') {
                    do {
                        idx1++;
                    } while (name1.charAt(idx1) == '[');
                    if (name1.charAt(idx1) != 'L') {
                        // Something is terribly wrong.  Shouldn't be here.
                        throw new InternalError("Illegal class name " + name1);
                    }
                }
                if (name2.charAt(idx2) == '[') {
                    do {
                        idx2++;
                    } while (name2.charAt(idx2) == '[');
                    if (name2.charAt(idx2) != 'L') {
                        // Something is terribly wrong.  Shouldn't be here.
                        throw new InternalError("Illegal class name " + name2);
                    }
                }

                // Check that package part is identical
                int length1 = lastDot1 - idx1;
                int length2 = lastDot2 - idx2;

                if (length1 != length2) {
                    return false;
                }
                return name1.regionMatches(false, idx1, name2, idx2, length1);
            }
        }
    }

    static boolean isSubclassOf(Class<?> queryClass,
                                Class<?> ofClass)
    {
        while (queryClass != null) {
            if (queryClass == ofClass) {
                return true;
            }
            queryClass = queryClass.getSuperclass();
        }
        return false;
    }
}<|MERGE_RESOLUTION|>--- conflicted
+++ resolved
@@ -31,10 +31,8 @@
 import java.util.HashMap;
 import java.util.Map;
 
-import dalvik.system.VMStack;
-
 /** Common utility routines used by both java.lang and
- java.lang.reflect */
+    java.lang.reflect */
 
 public class Reflection {
 
@@ -45,13 +43,7 @@
      *      and its implementation
      * @throws ClassNotFoundException
      */
-<<<<<<< HEAD
-    public static Class<?> getCallerClass() throws ClassNotFoundException {
-        // This method (getCallerClass()) constitutes another stack frame,
-        // so we need to call getStackClass2() rather than getStackClass1().
-=======
     public static Class<?> getCallerClass() {
->>>>>>> e6dfe93d
         return VMStack.getStackClass2();
     }
 
@@ -59,7 +51,7 @@
                                           Class<?> memberClass,
                                           Object target,
                                           int modifiers)
-            throws IllegalAccessException
+        throws IllegalAccessException
     {
         if (currentClass == null || memberClass == null) {
             throw new InternalError();
@@ -67,11 +59,11 @@
 
         if (!verifyMemberAccess(currentClass, memberClass, target, modifiers)) {
             throw new IllegalAccessException("Class " + currentClass.getName() +
-                    " can not access a member of class " +
-                    memberClass.getName() +
-                    " with modifiers \"" +
-                    Modifier.toString(modifiers) +
-                    "\"");
+                                             " can not access a member of class " +
+                                             memberClass.getName() +
+                                             " with modifiers \"" +
+                                             Modifier.toString(modifiers) +
+                                             "\"");
         }
     }
 
@@ -98,7 +90,7 @@
         /* ----- BEGIN j2objc -----
         if (!Modifier.isPublic(getClassAccessFlags(memberClass))) {*/
         if (!Modifier.isPublic(memberClass.getModifiers())) {
-            // ----- END android -----
+        // ----- END android -----
             isSameClassPackage = isSameClassPackage(currentClass, memberClass);
             gotIsSameClassPackage = true;
             if (!isSameClassPackage) {
@@ -124,7 +116,7 @@
         if (!successSoFar && !Modifier.isPrivate(modifiers)) {
             if (!gotIsSameClassPackage) {
                 isSameClassPackage = isSameClassPackage(currentClass,
-                        memberClass);
+                                                        memberClass);
                 gotIsSameClassPackage = true;
             }
 
@@ -158,11 +150,11 @@
 
     private static boolean isSameClassPackage(Class<?> c1, Class<?> c2) {
         return isSameClassPackage(c1.getClassLoader(), c1.getName(),
-                c2.getClassLoader(), c2.getName());
+                                  c2.getClassLoader(), c2.getName());
     }
 
     /** Returns true if two classes are in the same package; classloader
-     and classname information is enough to determine a class's package */
+        and classname information is enough to determine a class's package */
     private static boolean isSameClassPackage(ClassLoader loader1, String name1,
                                               ClassLoader loader2, String name2)
     {
