/*
 * Copyright (c) 1996, 2013, Oracle and/or its affiliates. All rights reserved.
 * DO NOT ALTER OR REMOVE COPYRIGHT NOTICES OR THIS FILE HEADER.
 *
 * This code is free software; you can redistribute it and/or modify it
 * under the terms of the GNU General Public License version 2 only, as
 * published by the Free Software Foundation.  Oracle designates this
 * particular file as subject to the "Classpath" exception as provided
 * by Oracle in the LICENSE file that accompanied this code.
 *
 * This code is distributed in the hope that it will be useful, but WITHOUT
 * ANY WARRANTY; without even the implied warranty of MERCHANTABILITY or
 * FITNESS FOR A PARTICULAR PURPOSE.  See the GNU General Public License
 * version 2 for more details (a copy is included in the LICENSE file that
 * accompanied this code).
 *
 * You should have received a copy of the GNU General Public License version
 * 2 along with this work; if not, write to the Free Software Foundation,
 * Inc., 51 Franklin St, Fifth Floor, Boston, MA 02110-1301 USA.
 *
 * Please contact Oracle, 500 Oracle Parkway, Redwood Shores, CA 94065 USA
 * or visit www.oracle.com if you need additional information or have any
 * questions.
 */

package java.io;

import java.lang.ref.Reference;
import java.lang.ref.ReferenceQueue;
import java.lang.ref.SoftReference;
import java.lang.ref.WeakReference;
import java.lang.reflect.Constructor;
import java.lang.reflect.Field;
import java.lang.reflect.InvocationTargetException;
import java.lang.reflect.Member;
import java.lang.reflect.Method;
import java.lang.reflect.Modifier;
import java.lang.reflect.Proxy;
import java.security.AccessController;
import java.security.MessageDigest;
import java.security.NoSuchAlgorithmException;
import java.security.PrivilegedAction;
import java.util.ArrayList;
import java.util.Arrays;
import java.util.Collections;
import java.util.Comparator;
import java.util.HashSet;
import java.util.Set;
import java.util.concurrent.ConcurrentHashMap;
import java.util.concurrent.ConcurrentMap;
<<<<<<< HEAD
import sun.misc.Unsafe;
import sun.reflect.CallerSensitive;
import sun.reflect.Reflection;
import sun.reflect.misc.ReflectUtil;
//import dalvik.system.VMRuntime;
import com.google.j2objc.LibraryNotLinkedError;

//J2ObjC: Begin change
=======

import com.google.j2objc.LibraryNotLinkedError;
import sun.misc.Unsafe;
import sun.reflect.CallerSensitive;
import sun.reflect.Reflection;
import sun.reflect.misc.ReflectUtil;
//import dalvik.system.VMRuntime;

>>>>>>> ae15af4d
/*-[
// Thrown by newInstance().
#include "java/lang/InstantiationException.h"
]-*/
<<<<<<< HEAD
//J2ObjC: End change
=======
>>>>>>> ae15af4d

/**
 * Serialization's descriptor for classes.  It contains the name and
 * serialVersionUID of the class.  The ObjectStreamClass for a specific class
 * loaded in this Java VM can be found/created using the lookup method.
<<<<<<< HEAD
 *
 * <p>The algorithm to compute the SerialVersionUID is described in
 * <a href="../../../platform/serialization/spec/class.html#4100">Object
 * Serialization Specification, Section 4.6, Stream Unique Identifiers</a>.
 *
=======
 *
 * <p>The algorithm to compute the SerialVersionUID is described in
 * <a href="../../../platform/serialization/spec/class.html#4100">Object
 * Serialization Specification, Section 4.6, Stream Unique Identifiers</a>.
 *
>>>>>>> ae15af4d
 * @author      Mike Warres
 * @author      Roger Riggs
 * @see ObjectStreamField
 * @see <a href="../../../platform/serialization/spec/class.html">Object Serialization Specification, Section 4, Class Descriptors</a>
 * @since   JDK1.1
 */
public class ObjectStreamClass implements Serializable {

    /** serialPersistentFields value indicating no serializable fields */
    public static final ObjectStreamField[] NO_FIELDS =
            new ObjectStreamField[0];

    private static final long serialVersionUID = -6120832682080437368L;
    private static final ObjectStreamField[] serialPersistentFields =
            NO_FIELDS;

    // BEGIN Android-removed: ReflectionFactory not used on Android.
    /*
    /** reflection factory for obtaining serialization constructors *
    private static final ReflectionFactory reflFactory =
        AccessController.doPrivileged(
            new ReflectionFactory.GetReflectionFactoryAction());
    */
    // END Android-removed: ReflectionFactory not used on Android.

    private static class Caches {
        /** cache mapping local classes -> descriptors */
        static final ConcurrentMap<WeakClassKey,Reference<?>> localDescs =
                new ConcurrentHashMap<>();

        /** cache mapping field group/local desc pairs -> field reflectors */
        static final ConcurrentMap<FieldReflectorKey,Reference<?>> reflectors =
                new ConcurrentHashMap<>();

        /** queue for WeakReferences to local classes */
        private static final ReferenceQueue<Class<?>> localDescsQueue =
                new ReferenceQueue<>();
        /** queue for WeakReferences to field reflectors keys */
        private static final ReferenceQueue<Class<?>> reflectorsQueue =
                new ReferenceQueue<>();
    }

    /** class associated with this descriptor (if any) */
    private Class<?> cl;
    /** name of class represented by this descriptor */
    private String name;
    /** serialVersionUID of represented class (null if not computed yet) */
    private volatile Long suid;

    /** true if represents dynamic proxy class */
    private boolean isProxy;
    /** true if represents enum type */
    private boolean isEnum;
    /** true if represented class implements Serializable */
    private boolean serializable;
    /** true if represented class implements Externalizable */
    private boolean externalizable;
    /** true if desc has data written by class-defined writeObject method */
    private boolean hasWriteObjectData;
    /**
     * true if desc has externalizable data written in block data format; this
     * must be true by default to accommodate ObjectInputStream subclasses which
     * override readClassDescriptor() to return class descriptors obtained from
     * ObjectStreamClass.lookup() (see 4461737)
     */
    private boolean hasBlockExternalData = true;

    /**
     * Contains information about InvalidClassException instances to be thrown
     * when attempting operations on an invalid class. Note that instances of
     * this class are immutable and are potentially shared among
     * ObjectStreamClass instances.
     */
    private static class ExceptionInfo {
        private final String className;
        private final String message;

        ExceptionInfo(String cn, String msg) {
            className = cn;
            message = msg;
        }

        /**
         * Returns (does not throw) an InvalidClassException instance created
         * from the information in this object, suitable for being thrown by
         * the caller.
         */
        InvalidClassException newInvalidClassException() {
            return new InvalidClassException(className, message);
        }
    }

    /** exception (if any) thrown while attempting to resolve class */
    private ClassNotFoundException resolveEx;
    /** exception (if any) to throw if non-enum deserialization attempted */
    private ExceptionInfo deserializeEx;
    /** exception (if any) to throw if non-enum serialization attempted */
    private ExceptionInfo serializeEx;
    /** exception (if any) to throw if default serialization attempted */
    private ExceptionInfo defaultSerializeEx;

    /** serializable fields */
    private ObjectStreamField[] fields;
    /** aggregate marshalled size of primitive fields */
    private int primDataSize;
    /** number of non-primitive fields */
    private int numObjFields;
    /** reflector for setting/getting serializable field values */
    private FieldReflector fieldRefl;
    /** data layout of serialized objects described by this class desc */
    private volatile ClassDataSlot[] dataLayout;

    /** serialization-appropriate constructor, or null if none */
    private Constructor<?> cons;
    /** class-defined writeObject method, or null if none */
    private Method writeObjectMethod;
    /** class-defined readObject method, or null if none */
    private Method readObjectMethod;
    /** class-defined readObjectNoData method, or null if none */
    private Method readObjectNoDataMethod;
    /** class-defined writeReplace method, or null if none */
    private Method writeReplaceMethod;
    /** class-defined readResolve method, or null if none */
    private Method readResolveMethod;

    /** local class descriptor for represented class (may point to self) */
    private ObjectStreamClass localDesc;
    /** superclass descriptor appearing in stream */
    private ObjectStreamClass superDesc;

    /** true if, and only if, the object has been correctly initialized */
    private boolean initialized;

    // BEGIN Android-removed: Initialization not required on Android.
    /*
    /**
     * Initializes native code.
     *
    private static native void initNative();
    static {
        initNative();
    }
    */
    // END Android-removed: Initialization not required on Android.

    /**
     * Find the descriptor for a class that can be serialized.  Creates an
     * ObjectStreamClass instance if one does not exist yet for class. Null is
     * returned if the specified class does not implement java.io.Serializable
     * or java.io.Externalizable.
     *
     * @param   cl class for which to get the descriptor
     * @return  the class descriptor for the specified class
     */
    public static ObjectStreamClass lookup(Class<?> cl) {
        return lookup(cl, false);
    }

    /**
     * Returns the descriptor for any class, regardless of whether it
     * implements {@link Serializable}.
     *
     * @param        cl class for which to get the descriptor
     * @return       the class descriptor for the specified class
     * @since 1.6
     */
    public static ObjectStreamClass lookupAny(Class<?> cl) {
        return lookup(cl, true);
    }

    /**
     * Returns the name of the class described by this descriptor.
     * This method returns the name of the class in the format that
     * is used by the {@link Class#getName} method.
     *
     * @return a string representing the name of the class
     */
    public String getName() {
        return name;
    }

    /**
     * Return the serialVersionUID for this class.  The serialVersionUID
     * defines a set of classes all with the same name that have evolved from a
     * common root class and agree to be serialized and deserialized using a
     * common format.  NonSerializable classes have a serialVersionUID of 0L.
     *
     * @return  the SUID of the class described by this descriptor
     */
    public long getSerialVersionUID() {
        // REMIND: synchronize instead of relying on volatile?
        if (suid == null) {
            suid = AccessController.doPrivileged(
                    new PrivilegedAction<Long>() {
                        public Long run() {
                            return computeDefaultSUID(cl);
                        }
                    }
            );
        }
        return suid.longValue();
    }

    /**
     * Return the class in the local VM that this version is mapped to.  Null
     * is returned if there is no corresponding local class.
     *
     * @return  the <code>Class</code> instance that this descriptor represents
     */
    @CallerSensitive
    public Class<?> forClass() {
        if (cl == null) {
            return null;
        }
        requireInitialized();
        if (System.getSecurityManager() != null) {
            Class<?> caller = Reflection.getCallerClass();
            if (ReflectUtil.needsPackageAccessCheck(caller.getClassLoader(), cl.getClassLoader())) {
                ReflectUtil.checkPackageAccess(cl);
            }
        }
        return cl;
    }

    /**
     * Return an array of the fields of this serializable class.
     *
     * @return  an array containing an element for each persistent field of
     *          this class. Returns an array of length zero if there are no
     *          fields.
     * @since 1.2
     */
    public ObjectStreamField[] getFields() {
        return getFields(true);
    }

    /**
     * Get the field of this class by name.
     *
     * @param   name the name of the data field to look for
     * @return  The ObjectStreamField object of the named field or null if
     *          there is no such named field.
     */
    public ObjectStreamField getField(String name) {
        return getField(name, null);
    }

    /**
     * Return a string describing this ObjectStreamClass.
     */
    public String toString() {
        return name + ": static final long serialVersionUID = " +
                getSerialVersionUID() + "L;";
    }

    /**
     * Looks up and returns class descriptor for given class, or null if class
     * is non-serializable and "all" is set to false.
     *
     * @param   cl class to look up
     * @param   all if true, return descriptors for all classes; if false, only
     *          return descriptors for serializable classes
     */
    static ObjectStreamClass lookup(Class<?> cl, boolean all) {
        if (!(all || Serializable.class.isAssignableFrom(cl))) {
            return null;
        }
        processQueue(Caches.localDescsQueue, Caches.localDescs);
        WeakClassKey key = new WeakClassKey(cl, Caches.localDescsQueue);
        Reference<?> ref = Caches.localDescs.get(key);
        Object entry = null;
        if (ref != null) {
            entry = ref.get();
        }
        EntryFuture future = null;
        if (entry == null) {
            EntryFuture newEntry = new EntryFuture();
            Reference<?> newRef = new SoftReference<>(newEntry);
            do {
                if (ref != null) {
                    Caches.localDescs.remove(key, ref);
                }
                ref = Caches.localDescs.putIfAbsent(key, newRef);
                if (ref != null) {
                    entry = ref.get();
                }
            } while (ref != null && entry == null);
            if (entry == null) {
                future = newEntry;
            }
        }

        if (entry instanceof ObjectStreamClass) {  // check common case first
            return (ObjectStreamClass) entry;
        }
        if (entry instanceof EntryFuture) {
            future = (EntryFuture) entry;
            if (future.getOwner() == Thread.currentThread()) {
                /*
                 * Handle nested call situation described by 4803747: waiting
                 * for future value to be set by a lookup() call further up the
                 * stack will result in deadlock, so calculate and set the
                 * future value here instead.
                 */
                entry = null;
            } else {
                entry = future.get();
            }
        }
        if (entry == null) {
            try {
                entry = new ObjectStreamClass(cl);
            } catch (Throwable th) {
                entry = th;
            }
            if (future.set(entry)) {
                Caches.localDescs.put(key, new SoftReference<Object>(entry));
            } else {
                // nested lookup call already set future
                entry = future.get();
            }
        }

        if (entry instanceof ObjectStreamClass) {
            return (ObjectStreamClass) entry;
        } else if (entry instanceof RuntimeException) {
            throw (RuntimeException) entry;
        } else if (entry instanceof Error) {
            throw (Error) entry;
        } else {
            throw new InternalError("unexpected entry: " + entry);
        }
    }

    /**
     * Placeholder used in class descriptor and field reflector lookup tables
     * for an entry in the process of being initialized.  (Internal) callers
     * which receive an EntryFuture belonging to another thread as the result
     * of a lookup should call the get() method of the EntryFuture; this will
     * return the actual entry once it is ready for use and has been set().  To
     * conserve objects, EntryFutures synchronize on themselves.
     */
    private static class EntryFuture {

        private static final Object unset = new Object();
        private final Thread owner = Thread.currentThread();
        private Object entry = unset;

        /**
         * Attempts to set the value contained by this EntryFuture.  If the
         * EntryFuture's value has not been set already, then the value is
         * saved, any callers blocked in the get() method are notified, and
         * true is returned.  If the value has already been set, then no saving
         * or notification occurs, and false is returned.
         */
        synchronized boolean set(Object entry) {
            if (this.entry != unset) {
                return false;
            }
            this.entry = entry;
            notifyAll();
            return true;
        }

        /**
         * Returns the value contained by this EntryFuture, blocking if
         * necessary until a value is set.
         */
        synchronized Object get() {
            boolean interrupted = false;
            while (entry == unset) {
                try {
                    wait();
                } catch (InterruptedException ex) {
                    interrupted = true;
                }
            }
            if (interrupted) {
                AccessController.doPrivileged(
                        new PrivilegedAction<Void>() {
                            public Void run() {
                                Thread.currentThread().interrupt();
                                return null;
                            }
                        }
                );
            }
            return entry;
        }

        /**
         * Returns the thread that created this EntryFuture.
         */
        Thread getOwner() {
            return owner;
        }
    }

    /**
     * Creates local class descriptor representing given class.
     */
    private ObjectStreamClass(final Class<?> cl) {
        this.cl = cl;
        name = cl.getName();
        isProxy = Proxy.isProxyClass(cl);
        isEnum = Enum.class.isAssignableFrom(cl);
        serializable = Serializable.class.isAssignableFrom(cl);
        externalizable = Externalizable.class.isAssignableFrom(cl);

        Class<?> superCl = cl.getSuperclass();
        superDesc = (superCl != null) ? lookup(superCl, false) : null;
        localDesc = this;

        if (serializable) {
            AccessController.doPrivileged(new PrivilegedAction<Void>() {
                public Void run() {
                    if (isEnum) {
                        suid = Long.valueOf(0);
                        fields = NO_FIELDS;
                        return null;
                    }
                    if (cl.isArray()) {
                        fields = NO_FIELDS;
                        return null;
                    }

                    suid = getDeclaredSUID(cl);
                    try {
                        fields = getSerialFields(cl);
                        computeFieldOffsets();
                    } catch (InvalidClassException e) {
                        serializeEx = deserializeEx =
                                new ExceptionInfo(e.classname, e.getMessage());
                        fields = NO_FIELDS;
                    }

                    if (externalizable) {
                        cons = getExternalizableConstructor(cl);
                    } else {
                        cons = getSerializableConstructor(cl);
                        writeObjectMethod = getPrivateMethod(cl, "writeObject",
                                new Class<?>[] { ObjectOutputStream.class },
                                Void.TYPE);
                        readObjectMethod = getPrivateMethod(cl, "readObject",
                                new Class<?>[] { ObjectInputStream.class },
                                Void.TYPE);
                        readObjectNoDataMethod = getPrivateMethod(
                                cl, "readObjectNoData", null, Void.TYPE);
                        hasWriteObjectData = (writeObjectMethod != null);
                    }
                    writeReplaceMethod = getInheritableMethod(
                            cl, "writeReplace", null, Object.class);
                    readResolveMethod = getInheritableMethod(
                            cl, "readResolve", null, Object.class);
                    return null;
                }
            });
        } else {
            suid = Long.valueOf(0);
            fields = NO_FIELDS;
        }

        try {
            fieldRefl = getReflector(fields, this);
        } catch (InvalidClassException ex) {
            // field mismatches impossible when matching local fields vs. self
            throw new InternalError(ex);
        }

        if (deserializeEx == null) {
            if (isEnum) {
                deserializeEx = new ExceptionInfo(name, "enum type");
            } else if (cons == null) {
                deserializeEx = new ExceptionInfo(name, "no valid constructor");
            }
        }
        for (int i = 0; i < fields.length; i++) {
            if (fields[i].getField() == null) {
                defaultSerializeEx = new ExceptionInfo(
                        name, "unmatched serializable field(s) declared");
            }
        }
        initialized = true;
    }

    /**
     * Creates blank class descriptor which should be initialized via a
     * subsequent call to initProxy(), initNonProxy() or readNonProxy().
     */
    ObjectStreamClass() {
    }

    /**
     * Initializes class descriptor representing a proxy class.
     */
    void initProxy(Class<?> cl,
                   ClassNotFoundException resolveEx,
                   ObjectStreamClass superDesc)
            throws InvalidClassException
    {
        ObjectStreamClass osc = null;
        if (cl != null) {
            osc = lookup(cl, true);
            if (!osc.isProxy) {
                throw new InvalidClassException(
                        "cannot bind proxy descriptor to a non-proxy class");
            }
        }
        this.cl = cl;
        this.resolveEx = resolveEx;
        this.superDesc = superDesc;
        isProxy = true;
        serializable = true;
        suid = Long.valueOf(0);
        fields = NO_FIELDS;
        if (osc != null) {
            localDesc = osc;
            name = localDesc.name;
            externalizable = localDesc.externalizable;
            writeReplaceMethod = localDesc.writeReplaceMethod;
            readResolveMethod = localDesc.readResolveMethod;
            deserializeEx = localDesc.deserializeEx;
            cons = localDesc.cons;
        }
        fieldRefl = getReflector(fields, localDesc);
        initialized = true;
    }

    /**
     * Initializes class descriptor representing a non-proxy class.
     */
    void initNonProxy(ObjectStreamClass model,
                      Class<?> cl,
                      ClassNotFoundException resolveEx,
                      ObjectStreamClass superDesc)
            throws InvalidClassException
    {
        long suid = Long.valueOf(model.getSerialVersionUID());
        ObjectStreamClass osc = null;
        if (cl != null) {
            osc = lookup(cl, true);
            if (osc.isProxy) {
                throw new InvalidClassException(
                        "cannot bind non-proxy descriptor to a proxy class");
            }
            if (model.isEnum != osc.isEnum) {
                throw new InvalidClassException(model.isEnum ?
                        "cannot bind enum descriptor to a non-enum class" :
                        "cannot bind non-enum descriptor to an enum class");
            }

            if (model.serializable == osc.serializable &&
                    !cl.isArray() &&
                    suid != osc.getSerialVersionUID()) {
                throw new InvalidClassException(osc.name,
                        "local class incompatible: " +
                                "stream classdesc serialVersionUID = " + suid +
                                ", local class serialVersionUID = " +
                                osc.getSerialVersionUID());
            }

            if (!classNamesEqual(model.name, osc.name)) {
                throw new InvalidClassException(osc.name,
                        "local class name incompatible with stream class " +
                                "name \"" + model.name + "\"");
            }

            if (!model.isEnum) {
                if ((model.serializable == osc.serializable) &&
                        (model.externalizable != osc.externalizable)) {
                    throw new InvalidClassException(osc.name,
                            "Serializable incompatible with Externalizable");
                }

                if ((model.serializable != osc.serializable) ||
                        (model.externalizable != osc.externalizable) ||
                        !(model.serializable || model.externalizable)) {
                    deserializeEx = new ExceptionInfo(
                            osc.name, "class invalid for deserialization");
                }
            }
        }

        this.cl = cl;
        this.resolveEx = resolveEx;
        this.superDesc = superDesc;
        name = model.name;
        this.suid = suid;
        isProxy = false;
        isEnum = model.isEnum;
        serializable = model.serializable;
        externalizable = model.externalizable;
        hasBlockExternalData = model.hasBlockExternalData;
        hasWriteObjectData = model.hasWriteObjectData;
        fields = model.fields;
        primDataSize = model.primDataSize;
        numObjFields = model.numObjFields;

        if (osc != null) {
            localDesc = osc;
            writeObjectMethod = localDesc.writeObjectMethod;
            readObjectMethod = localDesc.readObjectMethod;
            readObjectNoDataMethod = localDesc.readObjectNoDataMethod;
            writeReplaceMethod = localDesc.writeReplaceMethod;
            readResolveMethod = localDesc.readResolveMethod;
            if (deserializeEx == null) {
                deserializeEx = localDesc.deserializeEx;
            }
            cons = localDesc.cons;
        }

        fieldRefl = getReflector(fields, localDesc);
        // reassign to matched fields so as to reflect local unshared settings
        fields = fieldRefl.getFields();
        initialized = true;
    }

    /**
     * Reads non-proxy class descriptor information from given input stream.
     * The resulting class descriptor is not fully functional; it can only be
     * used as input to the ObjectInputStream.resolveClass() and
     * ObjectStreamClass.initNonProxy() methods.
     */
    void readNonProxy(ObjectInputStream in)
            throws IOException, ClassNotFoundException
    {
        name = in.readUTF();
        suid = Long.valueOf(in.readLong());
        isProxy = false;

        byte flags = in.readByte();
        hasWriteObjectData =
                ((flags & ObjectStreamConstants.SC_WRITE_METHOD) != 0);
        hasBlockExternalData =
                ((flags & ObjectStreamConstants.SC_BLOCK_DATA) != 0);
        externalizable =
                ((flags & ObjectStreamConstants.SC_EXTERNALIZABLE) != 0);
        boolean sflag =
                ((flags & ObjectStreamConstants.SC_SERIALIZABLE) != 0);
        if (externalizable && sflag) {
            throw new InvalidClassException(
                    name, "serializable and externalizable flags conflict");
        }
        serializable = externalizable || sflag;
        isEnum = ((flags & ObjectStreamConstants.SC_ENUM) != 0);
        if (isEnum && suid.longValue() != 0L) {
            throw new InvalidClassException(name,
                    "enum descriptor has non-zero serialVersionUID: " + suid);
        }

        int numFields = in.readShort();
        if (isEnum && numFields != 0) {
            throw new InvalidClassException(name,
                    "enum descriptor has non-zero field count: " + numFields);
        }
        fields = (numFields > 0) ?
                new ObjectStreamField[numFields] : NO_FIELDS;
        for (int i = 0; i < numFields; i++) {
            char tcode = (char) in.readByte();
            String fname = in.readUTF();
            String signature = ((tcode == 'L') || (tcode == '[')) ?
                    in.readTypeString() : new String(new char[] { tcode });
            try {
                fields[i] = new ObjectStreamField(fname, signature, false);
            } catch (RuntimeException e) {
                throw (IOException) new InvalidClassException(name,
                        "invalid descriptor for field " + fname).initCause(e);
            }
        }
        computeFieldOffsets();
    }

    /**
     * Writes non-proxy class descriptor information to given output stream.
     */
    void writeNonProxy(ObjectOutputStream out) throws IOException {
        out.writeUTF(name);
        out.writeLong(getSerialVersionUID());

        byte flags = 0;
        if (externalizable) {
            flags |= ObjectStreamConstants.SC_EXTERNALIZABLE;
            int protocol = out.getProtocolVersion();
            if (protocol != ObjectStreamConstants.PROTOCOL_VERSION_1) {
                flags |= ObjectStreamConstants.SC_BLOCK_DATA;
            }
        } else if (serializable) {
            flags |= ObjectStreamConstants.SC_SERIALIZABLE;
        }
        if (hasWriteObjectData) {
            flags |= ObjectStreamConstants.SC_WRITE_METHOD;
        }
        if (isEnum) {
            flags |= ObjectStreamConstants.SC_ENUM;
<<<<<<< HEAD
        }
        out.writeByte(flags);

        out.writeShort(fields.length);
        for (int i = 0; i < fields.length; i++) {
            ObjectStreamField f = fields[i];
            out.writeByte(f.getTypeCode());
            out.writeUTF(f.getName());
            if (!f.isPrimitive()) {
                out.writeTypeString(f.getTypeString());
            }
        }
    }

    /**
     * Returns ClassNotFoundException (if any) thrown while attempting to
     * resolve local class corresponding to this class descriptor.
     */
    ClassNotFoundException getResolveException() {
        return resolveEx;
    }

    /**
     * Throws InternalError if not initialized.
     */
    private final void requireInitialized() {
        if (!initialized)
            throw new InternalError("Unexpected call when not initialized");
    }

    /**
     * Throws an InvalidClassException if object instances referencing this
     * class descriptor should not be allowed to deserialize.  This method does
     * not apply to deserialization of enum constants.
     */
    void checkDeserialize() throws InvalidClassException {
        requireInitialized();
        if (deserializeEx != null) {
            throw deserializeEx.newInvalidClassException();
=======
        }
        out.writeByte(flags);

        out.writeShort(fields.length);
        for (int i = 0; i < fields.length; i++) {
            ObjectStreamField f = fields[i];
            out.writeByte(f.getTypeCode());
            out.writeUTF(f.getName());
            if (!f.isPrimitive()) {
                out.writeTypeString(f.getTypeString());
            }
        }
    }

    /**
     * Returns ClassNotFoundException (if any) thrown while attempting to
     * resolve local class corresponding to this class descriptor.
     */
    ClassNotFoundException getResolveException() {
        return resolveEx;
    }

    /**
     * Throws InternalError if not initialized.
     */
    private final void requireInitialized() {
        if (!initialized)
            throw new InternalError("Unexpected call when not initialized");
    }

    /**
     * Throws an InvalidClassException if object instances referencing this
     * class descriptor should not be allowed to deserialize.  This method does
     * not apply to deserialization of enum constants.
     */
    void checkDeserialize() throws InvalidClassException {
        requireInitialized();
        if (deserializeEx != null) {
            throw deserializeEx.newInvalidClassException();
        }
    }

    /**
     * Throws an InvalidClassException if objects whose class is represented by
     * this descriptor should not be allowed to serialize.  This method does
     * not apply to serialization of enum constants.
     */
    void checkSerialize() throws InvalidClassException {
        requireInitialized();
        if (serializeEx != null) {
            throw serializeEx.newInvalidClassException();
>>>>>>> ae15af4d
        }
    }

    /**
     * Throws an InvalidClassException if objects whose class is represented by
<<<<<<< HEAD
     * this descriptor should not be allowed to serialize.  This method does
     * not apply to serialization of enum constants.
     */
    void checkSerialize() throws InvalidClassException {
        requireInitialized();
        if (serializeEx != null) {
            throw serializeEx.newInvalidClassException();
        }
    }

    /**
     * Throws an InvalidClassException if objects whose class is represented by
     * this descriptor should not be permitted to use default serialization
     * (e.g., if the class declares serializable fields that do not correspond
     * to actual fields, and hence must use the GetField API).  This method
     * does not apply to deserialization of enum constants.
     */
    void checkDefaultSerialize() throws InvalidClassException {
        requireInitialized();
        if (defaultSerializeEx != null) {
            throw defaultSerializeEx.newInvalidClassException();
        }
    }

    /**
=======
     * this descriptor should not be permitted to use default serialization
     * (e.g., if the class declares serializable fields that do not correspond
     * to actual fields, and hence must use the GetField API).  This method
     * does not apply to deserialization of enum constants.
     */
    void checkDefaultSerialize() throws InvalidClassException {
        requireInitialized();
        if (defaultSerializeEx != null) {
            throw defaultSerializeEx.newInvalidClassException();
        }
    }

    /**
>>>>>>> ae15af4d
     * Returns superclass descriptor.  Note that on the receiving side, the
     * superclass descriptor may be bound to a class that is not a superclass
     * of the subclass descriptor's bound class.
     */
    ObjectStreamClass getSuperDesc() {
        requireInitialized();
        return superDesc;
    }

    /**
     * Returns the "local" class descriptor for the class associated with this
     * class descriptor (i.e., the result of
     * ObjectStreamClass.lookup(this.forClass())) or null if there is no class
     * associated with this descriptor.
     */
    ObjectStreamClass getLocalDesc() {
        requireInitialized();
        return localDesc;
    }

    /**
     * Returns arrays of ObjectStreamFields representing the serializable
     * fields of the represented class.  If copy is true, a clone of this class
     * descriptor's field array is returned, otherwise the array itself is
     * returned.
     */
    ObjectStreamField[] getFields(boolean copy) {
        return copy ? fields.clone() : fields;
    }

    /**
     * Looks up a serializable field of the represented class by name and type.
     * A specified type of null matches all types, Object.class matches all
     * non-primitive types, and any other non-null type matches assignable
     * types only.  Returns matching field, or null if no match found.
     */
    ObjectStreamField getField(String name, Class<?> type) {
        for (int i = 0; i < fields.length; i++) {
            ObjectStreamField f = fields[i];
            if (f.getName().equals(name)) {
                if (type == null ||
                        (type == Object.class && !f.isPrimitive()))
                {
                    return f;
                }
                Class<?> ftype = f.getType();
                if (ftype != null && type.isAssignableFrom(ftype)) {
                    return f;
                }
            }
        }
        return null;
    }

    /**
     * Returns true if class descriptor represents a dynamic proxy class, false
     * otherwise.
     */
    boolean isProxy() {
        requireInitialized();
        return isProxy;
    }

    /**
     * Returns true if class descriptor represents an enum type, false
     * otherwise.
<<<<<<< HEAD
     */
    boolean isEnum() {
        requireInitialized();
        return isEnum;
    }

    /**
     * Returns true if represented class implements Externalizable, false
     * otherwise.
     */
    boolean isExternalizable() {
        requireInitialized();
        return externalizable;
    }

    /**
     * Returns true if represented class implements Serializable, false
     * otherwise.
     */
    boolean isSerializable() {
        requireInitialized();
        return serializable;
    }

    /**
     * Returns true if class descriptor represents externalizable class that
     * has written its data in 1.2 (block data) format, false otherwise.
     */
    boolean hasBlockExternalData() {
        requireInitialized();
        return hasBlockExternalData;
    }

    /**
     * Returns true if class descriptor represents serializable (but not
     * externalizable) class which has written its data via a custom
     * writeObject() method, false otherwise.
     */
    boolean hasWriteObjectData() {
        requireInitialized();
        return hasWriteObjectData;
    }

    /**
     * Returns true if represented class is serializable/externalizable and can
     * be instantiated by the serialization runtime--i.e., if it is
     * externalizable and defines a public no-arg constructor, or if it is
     * non-externalizable and its first non-serializable superclass defines an
     * accessible no-arg constructor.  Otherwise, returns false.
     */
    boolean isInstantiable() {
        requireInitialized();
        return (cons != null);
    }

    /**
     * Returns true if represented class is serializable (but not
     * externalizable) and defines a conformant writeObject method.  Otherwise,
     * returns false.
     */
    boolean hasWriteObjectMethod() {
        requireInitialized();
        return (writeObjectMethod != null);
=======
     */
    boolean isEnum() {
        requireInitialized();
        return isEnum;
    }

    /**
     * Returns true if represented class implements Externalizable, false
     * otherwise.
     */
    boolean isExternalizable() {
        requireInitialized();
        return externalizable;
    }

    /**
     * Returns true if represented class implements Serializable, false
     * otherwise.
     */
    boolean isSerializable() {
        requireInitialized();
        return serializable;
    }

    /**
     * Returns true if class descriptor represents externalizable class that
     * has written its data in 1.2 (block data) format, false otherwise.
     */
    boolean hasBlockExternalData() {
        requireInitialized();
        return hasBlockExternalData;
    }

    /**
     * Returns true if class descriptor represents serializable (but not
     * externalizable) class which has written its data via a custom
     * writeObject() method, false otherwise.
     */
    boolean hasWriteObjectData() {
        requireInitialized();
        return hasWriteObjectData;
    }

    /**
     * Returns true if represented class is serializable/externalizable and can
     * be instantiated by the serialization runtime--i.e., if it is
     * externalizable and defines a public no-arg constructor, or if it is
     * non-externalizable and its first non-serializable superclass defines an
     * accessible no-arg constructor.  Otherwise, returns false.
     */
    boolean isInstantiable() {
        requireInitialized();
        return (cons != null);
>>>>>>> ae15af4d
    }

    /**
     * Returns true if represented class is serializable (but not
<<<<<<< HEAD
=======
     * externalizable) and defines a conformant writeObject method.  Otherwise,
     * returns false.
     */
    boolean hasWriteObjectMethod() {
        requireInitialized();
        return (writeObjectMethod != null);
    }

    /**
     * Returns true if represented class is serializable (but not
>>>>>>> ae15af4d
     * externalizable) and defines a conformant readObject method.  Otherwise,
     * returns false.
     */
    boolean hasReadObjectMethod() {
        requireInitialized();
        return (readObjectMethod != null);
    }

    /**
     * Returns true if represented class is serializable (but not
     * externalizable) and defines a conformant readObjectNoData method.
     * Otherwise, returns false.
     */
    boolean hasReadObjectNoDataMethod() {
        requireInitialized();
        return (readObjectNoDataMethod != null);
    }

    /**
     * Returns true if represented class is serializable or externalizable and
     * defines a conformant writeReplace method.  Otherwise, returns false.
     */
    boolean hasWriteReplaceMethod() {
        requireInitialized();
        return (writeReplaceMethod != null);
    }

    /**
     * Returns true if represented class is serializable or externalizable and
     * defines a conformant readResolve method.  Otherwise, returns false.
<<<<<<< HEAD
     */
    boolean hasReadResolveMethod() {
        requireInitialized();
        return (readResolveMethod != null);
    }

    /**
     * Creates a new instance of the represented class.  If the class is
     * externalizable, invokes its public no-arg constructor; otherwise, if the
     * class is serializable, invokes the no-arg constructor of the first
     * non-serializable superclass.  Throws UnsupportedOperationException if
     * this class descriptor is not associated with a class, if the associated
     * class is non-serializable or if the appropriate no-arg constructor is
     * inaccessible/unavailable.
     */
    //J2ObjC: begin change
=======
     */
    boolean hasReadResolveMethod() {
        requireInitialized();
        return (readResolveMethod != null);
    }

    /**
     * Creates a new instance of the represented class.  If the class is
     * externalizable, invokes its public no-arg constructor; otherwise, if the
     * class is serializable, invokes the no-arg constructor of the first
     * non-serializable superclass.  Throws UnsupportedOperationException if
     * this class descriptor is not associated with a class, if the associated
     * class is non-serializable or if the appropriate no-arg constructor is
     * inaccessible/unavailable.
     */
>>>>>>> ae15af4d
    native Object newInstance()
            throws InstantiationException, UnsupportedOperationException /*-[
        JavaIoObjectStreamClass_requireInitialized(self);
        if (cons_ == nil) {
            @throw create_JavaLangUnsupportedOperationException_init();
        }
        SEL sel = [cons_ getSelector];
        IOSClass *instantiationClass = [cons_ getDeclaringClass];
        id (*imp)(id, SEL) = (id (*)(id, SEL)) class_getMethodImplementation(
            instantiationClass.objcClass, sel);
        id newInstance = [[cl_.objcClass alloc] autorelease];
        if (newInstance == nil) {
            @throw create_JavaLangInstantiationException_init();
        }
        return imp(newInstance, sel);
    ]-*/;
    //J2ObjC: end change

    /**
     * Invokes the writeObject method of the represented serializable class.
     * Throws UnsupportedOperationException if this class descriptor is not
     * associated with a class, or if the class is externalizable,
     * non-serializable or does not define writeObject.
     */
    void invokeWriteObject(Object obj, ObjectOutputStream out)
            throws IOException, UnsupportedOperationException
    {
        requireInitialized();
        if (writeObjectMethod != null) {
            try {
                writeObjectMethod.invoke(obj, new Object[]{ out });
            } catch (InvocationTargetException ex) {
                Throwable th = ex.getTargetException();
                if (th instanceof IOException) {
                    throw (IOException) th;
                } else {
                    throwMiscException(th);
                }
            } catch (IllegalAccessException ex) {
                // should not occur, as access checks have been suppressed
                throw new InternalError(ex);
            }
        } else {
            throw new UnsupportedOperationException();
        }
    }

    /**
     * Invokes the readObject method of the represented serializable class.
     * Throws UnsupportedOperationException if this class descriptor is not
     * associated with a class, or if the class is externalizable,
     * non-serializable or does not define readObject.
     */
    void invokeReadObject(Object obj, ObjectInputStream in)
            throws ClassNotFoundException, IOException,
            UnsupportedOperationException
    {
        requireInitialized();
        if (readObjectMethod != null) {
            try {
                readObjectMethod.invoke(obj, new Object[]{ in });
            } catch (InvocationTargetException ex) {
                Throwable th = ex.getTargetException();
                if (th instanceof ClassNotFoundException) {
                    throw (ClassNotFoundException) th;
                } else if (th instanceof IOException) {
                    throw (IOException) th;
                } else {
                    throwMiscException(th);
                }
            } catch (IllegalAccessException ex) {
                // should not occur, as access checks have been suppressed
                throw new InternalError(ex);
            }
        } else {
            throw new UnsupportedOperationException();
        }
    }

    /**
     * Invokes the readObjectNoData method of the represented serializable
     * class.  Throws UnsupportedOperationException if this class descriptor is
     * not associated with a class, or if the class is externalizable,
     * non-serializable or does not define readObjectNoData.
<<<<<<< HEAD
     */
    void invokeReadObjectNoData(Object obj)
            throws IOException, UnsupportedOperationException
    {
        requireInitialized();
        if (readObjectNoDataMethod != null) {
            try {
                readObjectNoDataMethod.invoke(obj, (Object[]) null);
            } catch (InvocationTargetException ex) {
                Throwable th = ex.getTargetException();
                if (th instanceof ObjectStreamException) {
                    throw (ObjectStreamException) th;
                } else {
                    throwMiscException(th);
                }
            } catch (IllegalAccessException ex) {
                // should not occur, as access checks have been suppressed
                throw new InternalError(ex);
            }
        } else {
            throw new UnsupportedOperationException();
        }
    }

    /**
     * Invokes the writeReplace method of the represented serializable class and
     * returns the result.  Throws UnsupportedOperationException if this class
     * descriptor is not associated with a class, or if the class is
     * non-serializable or does not define writeReplace.
     */
=======
     */
    void invokeReadObjectNoData(Object obj)
            throws IOException, UnsupportedOperationException
    {
        requireInitialized();
        if (readObjectNoDataMethod != null) {
            try {
                readObjectNoDataMethod.invoke(obj, (Object[]) null);
            } catch (InvocationTargetException ex) {
                Throwable th = ex.getTargetException();
                if (th instanceof ObjectStreamException) {
                    throw (ObjectStreamException) th;
                } else {
                    throwMiscException(th);
                }
            } catch (IllegalAccessException ex) {
                // should not occur, as access checks have been suppressed
                throw new InternalError(ex);
            }
        } else {
            throw new UnsupportedOperationException();
        }
    }

    /**
     * Invokes the writeReplace method of the represented serializable class and
     * returns the result.  Throws UnsupportedOperationException if this class
     * descriptor is not associated with a class, or if the class is
     * non-serializable or does not define writeReplace.
     */
>>>>>>> ae15af4d
    Object invokeWriteReplace(Object obj)
            throws IOException, UnsupportedOperationException
    {
        requireInitialized();
        if (writeReplaceMethod != null) {
            try {
                return writeReplaceMethod.invoke(obj, (Object[]) null);
            } catch (InvocationTargetException ex) {
                Throwable th = ex.getTargetException();
                if (th instanceof ObjectStreamException) {
                    throw (ObjectStreamException) th;
                } else {
                    throwMiscException(th);
                    throw new InternalError(th);  // never reached
                }
            } catch (IllegalAccessException ex) {
                // should not occur, as access checks have been suppressed
                throw new InternalError(ex);
            }
        } else {
            throw new UnsupportedOperationException();
        }
    }

    /**
     * Invokes the readResolve method of the represented serializable class and
     * returns the result.  Throws UnsupportedOperationException if this class
     * descriptor is not associated with a class, or if the class is
     * non-serializable or does not define readResolve.
     */
    Object invokeReadResolve(Object obj)
            throws IOException, UnsupportedOperationException
    {
        requireInitialized();
        if (readResolveMethod != null) {
            try {
                return readResolveMethod.invoke(obj, (Object[]) null);
            } catch (InvocationTargetException ex) {
                Throwable th = ex.getTargetException();
                if (th instanceof ObjectStreamException) {
                    throw (ObjectStreamException) th;
                } else {
                    throwMiscException(th);
                    throw new InternalError(th);  // never reached
                }
            } catch (IllegalAccessException ex) {
                // should not occur, as access checks have been suppressed
                throw new InternalError(ex);
            }
        } else {
            throw new UnsupportedOperationException();
        }
    }

    /**
     * Class representing the portion of an object's serialized form allotted
     * to data described by a given class descriptor.  If "hasData" is false,
     * the object's serialized form does not contain data associated with the
     * class descriptor.
     */
    static class ClassDataSlot {

        /** class descriptor "occupying" this slot */
        final ObjectStreamClass desc;
        /** true if serialized form includes data for this slot's descriptor */
        final boolean hasData;

        ClassDataSlot(ObjectStreamClass desc, boolean hasData) {
            this.desc = desc;
            this.hasData = hasData;
        }
    }

    /**
     * Returns array of ClassDataSlot instances representing the data layout
     * (including superclass data) for serialized objects described by this
     * class descriptor.  ClassDataSlots are ordered by inheritance with those
     * containing "higher" superclasses appearing first.  The final
     * ClassDataSlot contains a reference to this descriptor.
     */
    ClassDataSlot[] getClassDataLayout() throws InvalidClassException {
        // REMIND: synchronize instead of relying on volatile?
        if (dataLayout == null) {
            dataLayout = getClassDataLayout0();
        }
        return dataLayout;
    }

    private ClassDataSlot[] getClassDataLayout0()
            throws InvalidClassException
    {
        ArrayList<ClassDataSlot> slots = new ArrayList<>();
        Class<?> start = cl, end = cl;

        // locate closest non-serializable superclass
        while (end != null && Serializable.class.isAssignableFrom(end)) {
            end = end.getSuperclass();
        }

        HashSet<String> oscNames = new HashSet<>(3);

        for (ObjectStreamClass d = this; d != null; d = d.superDesc) {
            if (oscNames.contains(d.name)) {
                throw new InvalidClassException("Circular reference.");
            } else {
                oscNames.add(d.name);
            }

            // search up inheritance hierarchy for class with matching name
            String searchName = (d.cl != null) ? d.cl.getName() : d.name;
            Class<?> match = null;
            for (Class<?> c = start; c != end; c = c.getSuperclass()) {
                if (searchName.equals(c.getName())) {
                    match = c;
                    break;
                }
            }

            // add "no data" slot for each unmatched class below match
            if (match != null) {
                for (Class<?> c = start; c != match; c = c.getSuperclass()) {
                    slots.add(new ClassDataSlot(
                            ObjectStreamClass.lookup(c, true), false));
                }
                start = match.getSuperclass();
            }

            // record descriptor/class pairing
            slots.add(new ClassDataSlot(d.getVariantFor(match), true));
        }

        // add "no data" slot for any leftover unmatched classes
        for (Class<?> c = start; c != end; c = c.getSuperclass()) {
            slots.add(new ClassDataSlot(
                    ObjectStreamClass.lookup(c, true), false));
        }

        // order slots from superclass -> subclass
        Collections.reverse(slots);
        return slots.toArray(new ClassDataSlot[slots.size()]);
    }

    /**
     * Returns aggregate size (in bytes) of marshalled primitive field values
     * for represented class.
     */
    int getPrimDataSize() {
        return primDataSize;
    }

    /**
     * Returns number of non-primitive serializable fields of represented
     * class.
     */
    int getNumObjFields() {
        return numObjFields;
    }

    /**
     * Fetches the serializable primitive field values of object obj and
     * marshals them into byte array buf starting at offset 0.  It is the
     * responsibility of the caller to ensure that obj is of the proper type if
     * non-null.
     */
    void getPrimFieldValues(Object obj, byte[] buf) {
        fieldRefl.getPrimFieldValues(obj, buf);
    }

    /**
     * Sets the serializable primitive fields of object obj using values
     * unmarshalled from byte array buf starting at offset 0.  It is the
     * responsibility of the caller to ensure that obj is of the proper type if
     * non-null.
     */
    void setPrimFieldValues(Object obj, byte[] buf) {
        fieldRefl.setPrimFieldValues(obj, buf);
    }

    /**
     * Fetches the serializable object field values of object obj and stores
     * them in array vals starting at offset 0.  It is the responsibility of
     * the caller to ensure that obj is of the proper type if non-null.
<<<<<<< HEAD
     */
    void getObjFieldValues(Object obj, Object[] vals) {
        fieldRefl.getObjFieldValues(obj, vals);
    }

    /**
     * Sets the serializable object fields of object obj using values from
     * array vals starting at offset 0.  It is the responsibility of the caller
     * to ensure that obj is of the proper type if non-null.
     */
    void setObjFieldValues(Object obj, Object[] vals) {
        fieldRefl.setObjFieldValues(obj, vals);
    }

    /**
     * Calculates and sets serializable field offsets, as well as primitive
     * data size and object field count totals.  Throws InvalidClassException
     * if fields are illegally ordered.
     */
    private void computeFieldOffsets() throws InvalidClassException {
        primDataSize = 0;
        numObjFields = 0;
        int firstObjIndex = -1;

        for (int i = 0; i < fields.length; i++) {
            ObjectStreamField f = fields[i];
            switch (f.getTypeCode()) {
                case 'Z':
                case 'B':
                    f.setOffset(primDataSize++);
                    break;

                case 'C':
                case 'S':
                    f.setOffset(primDataSize);
                    primDataSize += 2;
                    break;

                case 'I':
                case 'F':
                    f.setOffset(primDataSize);
                    primDataSize += 4;
                    break;

                case 'J':
                case 'D':
                    f.setOffset(primDataSize);
                    primDataSize += 8;
                    break;

                case '[':
                case 'L':
                    f.setOffset(numObjFields++);
                    if (firstObjIndex == -1) {
                        firstObjIndex = i;
                    }
                    break;

                default:
                    throw new InternalError();
            }
        }
        if (firstObjIndex != -1 &&
                firstObjIndex + numObjFields != fields.length)
        {
            throw new InvalidClassException(name, "illegal field order");
        }
    }

    /**
     * If given class is the same as the class associated with this class
     * descriptor, returns reference to this class descriptor.  Otherwise,
     * returns variant of this class descriptor bound to given class.
     */
    private ObjectStreamClass getVariantFor(Class<?> cl)
            throws InvalidClassException
    {
        if (this.cl == cl) {
            return this;
        }
        ObjectStreamClass desc = new ObjectStreamClass();
        if (isProxy) {
            desc.initProxy(cl, null, superDesc);
        } else {
            desc.initNonProxy(this, cl, null, superDesc);
        }
        return desc;
    }

    /**
     * Returns public no-arg constructor of given class, or null if none found.
     * Access checks are disabled on the returned constructor (if any), since
     * the defining class may still be non-public.
     */
    private static Constructor<?> getExternalizableConstructor(Class<?> cl) {
        try {
            Constructor<?> cons = cl.getDeclaredConstructor((Class<?>[]) null);
            cons.setAccessible(true);
            return ((cons.getModifiers() & Modifier.PUBLIC) != 0) ?
                    cons : null;
        } catch (NoSuchMethodException ex) {
            return null;
        }
    }

    /**
     * Returns subclass-accessible no-arg constructor of first non-serializable
     * superclass, or null if none found.  Access checks are disabled on the
     * returned constructor (if any).
     */
    private static Constructor<?> getSerializableConstructor(Class<?> cl) {
        Class<?> initCl = cl;
        while (Serializable.class.isAssignableFrom(initCl)) {
            if ((initCl = initCl.getSuperclass()) == null) {
                return null;
            }
        }
        try {
            Constructor<?> cons = initCl.getDeclaredConstructor((Class<?>[]) null);
            int mods = cons.getModifiers();
            if ((mods & Modifier.PRIVATE) != 0 ||
                    ((mods & (Modifier.PUBLIC | Modifier.PROTECTED)) == 0 &&
                            !packageEquals(cl, initCl)))
            {
                return null;
            }

            //J2ObjC: android change not supported
            // BEGIN Android-changed: Serialization constructor obtained differently.
            // cons = reflFactory.newConstructorForSerialization(cl, cons);
            // if (cons.getDeclaringClass() != cl) {
            //    cons = cons.serializationCopy(cons.getDeclaringClass(), cl);
            // }
            // END Android-changed: Serialization constructor obtained differently.
            cons.setAccessible(true);
            return cons;
        } catch (NoSuchMethodException ex) {
            return null;
        }
    }

    /**
     * Returns non-static, non-abstract method with given signature provided it
     * is defined by or accessible (via inheritance) by the given class, or
     * null if no match found.  Access checks are disabled on the returned
     * method (if any).
     */
    private static Method getInheritableMethod(Class<?> cl, String name,
                                               Class<?>[] argTypes,
                                               Class<?> returnType)
    {
        Method meth = null;
        Class<?> defCl = cl;
        while (defCl != null) {
            try {
                meth = defCl.getDeclaredMethod(name, argTypes);
                break;
            } catch (NoSuchMethodException ex) {
                defCl = defCl.getSuperclass();
            }
        }

        if ((meth == null) || (meth.getReturnType() != returnType)) {
            return null;
        }
        meth.setAccessible(true);
        int mods = meth.getModifiers();
        if ((mods & (Modifier.STATIC | Modifier.ABSTRACT)) != 0) {
            return null;
        } else if ((mods & (Modifier.PUBLIC | Modifier.PROTECTED)) != 0) {
            return meth;
        } else if ((mods & Modifier.PRIVATE) != 0) {
            return (cl == defCl) ? meth : null;
        } else {
            return packageEquals(cl, defCl) ? meth : null;
        }
    }

    /**
     * Returns non-static private method with given signature defined by given
     * class, or null if none found.  Access checks are disabled on the
     * returned method (if any).
     */
    private static Method getPrivateMethod(Class<?> cl, String name,
                                           Class<?>[] argTypes,
                                           Class<?> returnType)
    {
        try {
            Method meth = cl.getDeclaredMethod(name, argTypes);
            meth.setAccessible(true);
            int mods = meth.getModifiers();
            return ((meth.getReturnType() == returnType) &&
                    ((mods & Modifier.STATIC) == 0) &&
                    ((mods & Modifier.PRIVATE) != 0)) ? meth : null;
        } catch (NoSuchMethodException ex) {
            return null;
        }
    }

    /**
     * Returns true if classes are defined in the same runtime package, false
     * otherwise.
     */
    private static boolean packageEquals(Class<?> cl1, Class<?> cl2) {
        return (cl1.getClassLoader() == cl2.getClassLoader() &&
                getPackageName(cl1).equals(getPackageName(cl2)));
    }

    /**
     * Returns package name of given class.
     */
    private static String getPackageName(Class<?> cl) {
        String s = cl.getName();
        int i = s.lastIndexOf('[');
        if (i >= 0) {
            s = s.substring(i + 2);
        }
        i = s.lastIndexOf('.');
        return (i >= 0) ? s.substring(0, i) : "";
    }

    /**
     * Compares class names for equality, ignoring package names.  Returns true
     * if class names equal, false otherwise.
     */
    private static boolean classNamesEqual(String name1, String name2) {
        name1 = name1.substring(name1.lastIndexOf('.') + 1);
        name2 = name2.substring(name2.lastIndexOf('.') + 1);
        return name1.equals(name2);
    }

    /**
     * Returns JVM type signature for given class.
     */
    private static String getClassSignature(Class<?> cl) {
        StringBuilder sbuf = new StringBuilder();
        while (cl.isArray()) {
            sbuf.append('[');
            cl = cl.getComponentType();
        }
        if (cl.isPrimitive()) {
            if (cl == Integer.TYPE) {
                sbuf.append('I');
            } else if (cl == Byte.TYPE) {
                sbuf.append('B');
            } else if (cl == Long.TYPE) {
                sbuf.append('J');
            } else if (cl == Float.TYPE) {
                sbuf.append('F');
            } else if (cl == Double.TYPE) {
                sbuf.append('D');
            } else if (cl == Short.TYPE) {
                sbuf.append('S');
            } else if (cl == Character.TYPE) {
                sbuf.append('C');
            } else if (cl == Boolean.TYPE) {
                sbuf.append('Z');
            } else if (cl == Void.TYPE) {
                sbuf.append('V');
            } else {
                throw new InternalError();
            }
        } else {
            sbuf.append('L' + cl.getName().replace('.', '/') + ';');
        }
        return sbuf.toString();
    }

    /**
     * Returns JVM type signature for given list of parameters and return type.
     */
    private static String getMethodSignature(Class<?>[] paramTypes,
                                             Class<?> retType)
    {
        StringBuilder sbuf = new StringBuilder();
        sbuf.append('(');
        for (int i = 0; i < paramTypes.length; i++) {
            sbuf.append(getClassSignature(paramTypes[i]));
        }
        sbuf.append(')');
        sbuf.append(getClassSignature(retType));
        return sbuf.toString();
    }

    /**
     * Convenience method for throwing an exception that is either a
     * RuntimeException, Error, or of some unexpected type (in which case it is
     * wrapped inside an IOException).
     */
    private static void throwMiscException(Throwable th) throws IOException {
        if (th instanceof RuntimeException) {
            throw (RuntimeException) th;
        } else if (th instanceof Error) {
            throw (Error) th;
        } else {
            IOException ex = new IOException("unexpected exception type");
            ex.initCause(th);
            throw ex;
        }
    }

    /**
     * Returns ObjectStreamField array describing the serializable fields of
     * the given class.  Serializable fields backed by an actual field of the
     * class are represented by ObjectStreamFields with corresponding non-null
     * Field objects.  Throws InvalidClassException if the (explicitly
     * declared) serializable fields are invalid.
     */
    private static ObjectStreamField[] getSerialFields(Class<?> cl)
            throws InvalidClassException
    {
        ObjectStreamField[] fields;
        if (Serializable.class.isAssignableFrom(cl) &&
                !Externalizable.class.isAssignableFrom(cl) &&
                !Proxy.isProxyClass(cl) &&
                !cl.isInterface())
        {
            if ((fields = getDeclaredSerialFields(cl)) == null) {
                fields = getDefaultSerialFields(cl);
            }
            Arrays.sort(fields);
        } else {
            fields = NO_FIELDS;
        }
        return fields;
    }

    /**
     * Returns serializable fields of given class as defined explicitly by a
     * "serialPersistentFields" field, or null if no appropriate
     * "serialPersistentFields" field is defined.  Serializable fields backed
     * by an actual field of the class are represented by ObjectStreamFields
     * with corresponding non-null Field objects.  For compatibility with past
     * releases, a "serialPersistentFields" field with a null value is
     * considered equivalent to not declaring "serialPersistentFields".  Throws
     * InvalidClassException if the declared serializable fields are
     * invalid--e.g., if multiple fields share the same name.
     */
    private static ObjectStreamField[] getDeclaredSerialFields(Class<?> cl)
            throws InvalidClassException
    {
        ObjectStreamField[] serialPersistentFields = null;
        try {
            Field f = cl.getDeclaredField("serialPersistentFields");
            int mask = Modifier.PRIVATE | Modifier.STATIC | Modifier.FINAL;
            if ((f.getModifiers() & mask) == mask) {
                f.setAccessible(true);
                serialPersistentFields = (ObjectStreamField[]) f.get(null);
            }
        } catch (Exception ex) {
        }
        if (serialPersistentFields == null) {
            return null;
        } else if (serialPersistentFields.length == 0) {
            return NO_FIELDS;
        }

        ObjectStreamField[] boundFields =
                new ObjectStreamField[serialPersistentFields.length];
        Set<String> fieldNames = new HashSet<>(serialPersistentFields.length);

        for (int i = 0; i < serialPersistentFields.length; i++) {
            ObjectStreamField spf = serialPersistentFields[i];

            String fname = spf.getName();
            if (fieldNames.contains(fname)) {
                throw new InvalidClassException(
                        "multiple serializable fields named " + fname);
            }
            fieldNames.add(fname);

            try {
                Field f = cl.getDeclaredField(fname);
                if ((f.getType() == spf.getType()) &&
                        ((f.getModifiers() & Modifier.STATIC) == 0))
                {
                    boundFields[i] =
                            new ObjectStreamField(f, spf.isUnshared(), true);
                }
            } catch (NoSuchFieldException ex) {
            }
            if (boundFields[i] == null) {
                boundFields[i] = new ObjectStreamField(
                        fname, spf.getType(), spf.isUnshared());
            }
        }
        return boundFields;
    }

    /**
     * Returns array of ObjectStreamFields corresponding to all non-static
     * non-transient fields declared by given class.  Each ObjectStreamField
     * contains a Field object for the field it represents.  If no default
     * serializable fields exist, NO_FIELDS is returned.
     */
    private static ObjectStreamField[] getDefaultSerialFields(Class<?> cl) {
        Field[] clFields = cl.getDeclaredFields();
        ArrayList<ObjectStreamField> list = new ArrayList<>();
        int mask = Modifier.STATIC | Modifier.TRANSIENT;

        for (int i = 0; i < clFields.length; i++) {
            if ((clFields[i].getModifiers() & mask) == 0) {
                list.add(new ObjectStreamField(clFields[i], false, true));
            }
        }
        int size = list.size();
        return (size == 0) ? NO_FIELDS :
                list.toArray(new ObjectStreamField[size]);
    }

    /**
     * Returns explicit serial version UID value declared by given class, or
     * null if none.
     */
    private static Long getDeclaredSUID(Class<?> cl) {
        try {
            Field f = cl.getDeclaredField("serialVersionUID");
            int mask = Modifier.STATIC | Modifier.FINAL;
            if ((f.getModifiers() & mask) == mask) {
                f.setAccessible(true);
                return Long.valueOf(f.getLong(null));
            }
        } catch (Exception ex) {
        }
        return null;
=======
     */
    void getObjFieldValues(Object obj, Object[] vals) {
        fieldRefl.getObjFieldValues(obj, vals);
    }

    /**
     * Sets the serializable object fields of object obj using values from
     * array vals starting at offset 0.  It is the responsibility of the caller
     * to ensure that obj is of the proper type if non-null.
     */
    void setObjFieldValues(Object obj, Object[] vals) {
        fieldRefl.setObjFieldValues(obj, vals);
    }

    /**
     * Calculates and sets serializable field offsets, as well as primitive
     * data size and object field count totals.  Throws InvalidClassException
     * if fields are illegally ordered.
     */
    private void computeFieldOffsets() throws InvalidClassException {
        primDataSize = 0;
        numObjFields = 0;
        int firstObjIndex = -1;

        for (int i = 0; i < fields.length; i++) {
            ObjectStreamField f = fields[i];
            switch (f.getTypeCode()) {
                case 'Z':
                case 'B':
                    f.setOffset(primDataSize++);
                    break;

                case 'C':
                case 'S':
                    f.setOffset(primDataSize);
                    primDataSize += 2;
                    break;

                case 'I':
                case 'F':
                    f.setOffset(primDataSize);
                    primDataSize += 4;
                    break;

                case 'J':
                case 'D':
                    f.setOffset(primDataSize);
                    primDataSize += 8;
                    break;

                case '[':
                case 'L':
                    f.setOffset(numObjFields++);
                    if (firstObjIndex == -1) {
                        firstObjIndex = i;
                    }
                    break;

                default:
                    throw new InternalError();
            }
        }
        if (firstObjIndex != -1 &&
                firstObjIndex + numObjFields != fields.length)
        {
            throw new InvalidClassException(name, "illegal field order");
        }
    }

    /**
     * If given class is the same as the class associated with this class
     * descriptor, returns reference to this class descriptor.  Otherwise,
     * returns variant of this class descriptor bound to given class.
     */
    private ObjectStreamClass getVariantFor(Class<?> cl)
            throws InvalidClassException
    {
        if (this.cl == cl) {
            return this;
        }
        ObjectStreamClass desc = new ObjectStreamClass();
        if (isProxy) {
            desc.initProxy(cl, null, superDesc);
        } else {
            desc.initNonProxy(this, cl, null, superDesc);
        }
        return desc;
    }

    /**
     * Returns public no-arg constructor of given class, or null if none found.
     * Access checks are disabled on the returned constructor (if any), since
     * the defining class may still be non-public.
     */
    private static Constructor<?> getExternalizableConstructor(Class<?> cl) {
        try {
            Constructor<?> cons = cl.getDeclaredConstructor((Class<?>[]) null);
            cons.setAccessible(true);
            return ((cons.getModifiers() & Modifier.PUBLIC) != 0) ?
                    cons : null;
        } catch (NoSuchMethodException ex) {
            return null;
        }
    }

    /**
     * Returns subclass-accessible no-arg constructor of first non-serializable
     * superclass, or null if none found.  Access checks are disabled on the
     * returned constructor (if any).
     */
    private static Constructor<?> getSerializableConstructor(Class<?> cl) {
        Class<?> initCl = cl;
        while (Serializable.class.isAssignableFrom(initCl)) {
            if ((initCl = initCl.getSuperclass()) == null) {
                return null;
            }
        }
        try {
            Constructor<?> cons = initCl.getDeclaredConstructor((Class<?>[]) null);
            int mods = cons.getModifiers();
            if ((mods & Modifier.PRIVATE) != 0 ||
                    ((mods & (Modifier.PUBLIC | Modifier.PROTECTED)) == 0 &&
                            !packageEquals(cl, initCl)))
            {
                return null;
            }
            /* Android change not supported in J2ObjC

            // BEGIN Android-changed: Serialization constructor obtained differently.
            // cons = reflFactory.newConstructorForSerialization(cl, cons);
            if (cons.getDeclaringClass() != cl) {
                cons = cons.serializationCopy(cons.getDeclaringClass(), cl);
            }
            // END Android-changed: Serialization constructor obtained differently.
             */
            cons.setAccessible(true);
            return cons;
        } catch (NoSuchMethodException ex) {
            return null;
        }
    }

    /**
     * Returns non-static, non-abstract method with given signature provided it
     * is defined by or accessible (via inheritance) by the given class, or
     * null if no match found.  Access checks are disabled on the returned
     * method (if any).
     */
    private static Method getInheritableMethod(Class<?> cl, String name,
                                               Class<?>[] argTypes,
                                               Class<?> returnType)
    {
        Method meth = null;
        Class<?> defCl = cl;
        while (defCl != null) {
            try {
                meth = defCl.getDeclaredMethod(name, argTypes);
                break;
            } catch (NoSuchMethodException ex) {
                defCl = defCl.getSuperclass();
            }
        }

        if ((meth == null) || (meth.getReturnType() != returnType)) {
            return null;
        }
        meth.setAccessible(true);
        int mods = meth.getModifiers();
        if ((mods & (Modifier.STATIC | Modifier.ABSTRACT)) != 0) {
            return null;
        } else if ((mods & (Modifier.PUBLIC | Modifier.PROTECTED)) != 0) {
            return meth;
        } else if ((mods & Modifier.PRIVATE) != 0) {
            return (cl == defCl) ? meth : null;
        } else {
            return packageEquals(cl, defCl) ? meth : null;
        }
    }

    /**
     * Returns non-static private method with given signature defined by given
     * class, or null if none found.  Access checks are disabled on the
     * returned method (if any).
     */
    private static Method getPrivateMethod(Class<?> cl, String name,
                                           Class<?>[] argTypes,
                                           Class<?> returnType)
    {
        try {
            Method meth = cl.getDeclaredMethod(name, argTypes);
            meth.setAccessible(true);
            int mods = meth.getModifiers();
            return ((meth.getReturnType() == returnType) &&
                    ((mods & Modifier.STATIC) == 0) &&
                    ((mods & Modifier.PRIVATE) != 0)) ? meth : null;
        } catch (NoSuchMethodException ex) {
            return null;
        }
    }

    /**
     * Returns true if classes are defined in the same runtime package, false
     * otherwise.
     */
    private static boolean packageEquals(Class<?> cl1, Class<?> cl2) {
        return (cl1.getClassLoader() == cl2.getClassLoader() &&
                getPackageName(cl1).equals(getPackageName(cl2)));
    }

    /**
     * Returns package name of given class.
     */
    private static String getPackageName(Class<?> cl) {
        String s = cl.getName();
        int i = s.lastIndexOf('[');
        if (i >= 0) {
            s = s.substring(i + 2);
        }
        i = s.lastIndexOf('.');
        return (i >= 0) ? s.substring(0, i) : "";
    }

    /**
     * Compares class names for equality, ignoring package names.  Returns true
     * if class names equal, false otherwise.
     */
    private static boolean classNamesEqual(String name1, String name2) {
        name1 = name1.substring(name1.lastIndexOf('.') + 1);
        name2 = name2.substring(name2.lastIndexOf('.') + 1);
        return name1.equals(name2);
    }

    /**
     * Returns JVM type signature for given class.
     */
    private static String getClassSignature(Class<?> cl) {
        StringBuilder sbuf = new StringBuilder();
        while (cl.isArray()) {
            sbuf.append('[');
            cl = cl.getComponentType();
        }
        if (cl.isPrimitive()) {
            if (cl == Integer.TYPE) {
                sbuf.append('I');
            } else if (cl == Byte.TYPE) {
                sbuf.append('B');
            } else if (cl == Long.TYPE) {
                sbuf.append('J');
            } else if (cl == Float.TYPE) {
                sbuf.append('F');
            } else if (cl == Double.TYPE) {
                sbuf.append('D');
            } else if (cl == Short.TYPE) {
                sbuf.append('S');
            } else if (cl == Character.TYPE) {
                sbuf.append('C');
            } else if (cl == Boolean.TYPE) {
                sbuf.append('Z');
            } else if (cl == Void.TYPE) {
                sbuf.append('V');
            } else {
                throw new InternalError();
            }
        } else {
            sbuf.append('L' + cl.getName().replace('.', '/') + ';');
        }
        return sbuf.toString();
    }

    /**
     * Returns JVM type signature for given list of parameters and return type.
     */
    private static String getMethodSignature(Class<?>[] paramTypes,
                                             Class<?> retType)
    {
        StringBuilder sbuf = new StringBuilder();
        sbuf.append('(');
        for (int i = 0; i < paramTypes.length; i++) {
            sbuf.append(getClassSignature(paramTypes[i]));
        }
        sbuf.append(')');
        sbuf.append(getClassSignature(retType));
        return sbuf.toString();
    }

    /**
     * Convenience method for throwing an exception that is either a
     * RuntimeException, Error, or of some unexpected type (in which case it is
     * wrapped inside an IOException).
     */
    private static void throwMiscException(Throwable th) throws IOException {
        if (th instanceof RuntimeException) {
            throw (RuntimeException) th;
        } else if (th instanceof Error) {
            throw (Error) th;
        } else {
            IOException ex = new IOException("unexpected exception type");
            ex.initCause(th);
            throw ex;
        }
    }

    /**
     * Returns ObjectStreamField array describing the serializable fields of
     * the given class.  Serializable fields backed by an actual field of the
     * class are represented by ObjectStreamFields with corresponding non-null
     * Field objects.  Throws InvalidClassException if the (explicitly
     * declared) serializable fields are invalid.
     */
    private static ObjectStreamField[] getSerialFields(Class<?> cl)
            throws InvalidClassException
    {
        ObjectStreamField[] fields;
        if (Serializable.class.isAssignableFrom(cl) &&
                !Externalizable.class.isAssignableFrom(cl) &&
                !Proxy.isProxyClass(cl) &&
                !cl.isInterface())
        {
            if ((fields = getDeclaredSerialFields(cl)) == null) {
                fields = getDefaultSerialFields(cl);
            }
            Arrays.sort(fields);
        } else {
            fields = NO_FIELDS;
        }
        return fields;
    }

    /**
     * Returns serializable fields of given class as defined explicitly by a
     * "serialPersistentFields" field, or null if no appropriate
     * "serialPersistentFields" field is defined.  Serializable fields backed
     * by an actual field of the class are represented by ObjectStreamFields
     * with corresponding non-null Field objects.  For compatibility with past
     * releases, a "serialPersistentFields" field with a null value is
     * considered equivalent to not declaring "serialPersistentFields".  Throws
     * InvalidClassException if the declared serializable fields are
     * invalid--e.g., if multiple fields share the same name.
     */
    private static ObjectStreamField[] getDeclaredSerialFields(Class<?> cl)
            throws InvalidClassException
    {
        ObjectStreamField[] serialPersistentFields = null;
        try {
            Field f = cl.getDeclaredField("serialPersistentFields");
            int mask = Modifier.PRIVATE | Modifier.STATIC | Modifier.FINAL;
            if ((f.getModifiers() & mask) == mask) {
                f.setAccessible(true);
                serialPersistentFields = (ObjectStreamField[]) f.get(null);
            }
        } catch (Exception ex) {
        }
        if (serialPersistentFields == null) {
            return null;
        } else if (serialPersistentFields.length == 0) {
            return NO_FIELDS;
        }

        ObjectStreamField[] boundFields =
                new ObjectStreamField[serialPersistentFields.length];
        Set<String> fieldNames = new HashSet<>(serialPersistentFields.length);

        for (int i = 0; i < serialPersistentFields.length; i++) {
            ObjectStreamField spf = serialPersistentFields[i];

            String fname = spf.getName();
            if (fieldNames.contains(fname)) {
                throw new InvalidClassException(
                        "multiple serializable fields named " + fname);
            }
            fieldNames.add(fname);

            try {
                Field f = cl.getDeclaredField(fname);
                if ((f.getType() == spf.getType()) &&
                        ((f.getModifiers() & Modifier.STATIC) == 0))
                {
                    boundFields[i] =
                            new ObjectStreamField(f, spf.isUnshared(), true);
                }
            } catch (NoSuchFieldException ex) {
            }
            if (boundFields[i] == null) {
                boundFields[i] = new ObjectStreamField(
                        fname, spf.getType(), spf.isUnshared());
            }
        }
        return boundFields;
    }

    /**
     * Returns array of ObjectStreamFields corresponding to all non-static
     * non-transient fields declared by given class.  Each ObjectStreamField
     * contains a Field object for the field it represents.  If no default
     * serializable fields exist, NO_FIELDS is returned.
     */
    private static ObjectStreamField[] getDefaultSerialFields(Class<?> cl) {
        Field[] clFields = cl.getDeclaredFields();
        ArrayList<ObjectStreamField> list = new ArrayList<>();
        int mask = Modifier.STATIC | Modifier.TRANSIENT;

        for (int i = 0; i < clFields.length; i++) {
            if ((clFields[i].getModifiers() & mask) == 0) {
                list.add(new ObjectStreamField(clFields[i], false, true));
            }
        }
        int size = list.size();
        return (size == 0) ? NO_FIELDS :
                list.toArray(new ObjectStreamField[size]);
    }

    /**
     * Returns explicit serial version UID value declared by given class, or
     * null if none.
     */
    private static Long getDeclaredSUID(Class<?> cl) {
        try {
            Field f = cl.getDeclaredField("serialVersionUID");
            int mask = Modifier.STATIC | Modifier.FINAL;
            if ((f.getModifiers() & mask) == mask) {
                f.setAccessible(true);
                return Long.valueOf(f.getLong(null));
            }
        } catch (Exception ex) {
        }
        return null;
    }

    /**
     * Computes the default serial version UID value for the given class.
     */
    private static long computeDefaultSUID(Class<?> cl) {
        if (!Serializable.class.isAssignableFrom(cl) || Proxy.isProxyClass(cl))
        {
            return 0L;
        }

        Digest digest = getDigest();
        ByteArrayOutputStream bout = new ByteArrayOutputStream();
        try {
            DataOutputStream dout = new DataOutputStream(bout);

            dout.writeUTF(cl.getName());

            int classMods = cl.getModifiers() &
                    (Modifier.PUBLIC | Modifier.FINAL |
                            Modifier.INTERFACE | Modifier.ABSTRACT);

            /*
             * compensate for javac bug in which ABSTRACT bit was set for an
             * interface only if the interface declared methods
             */
            Method[] methods = cl.getDeclaredMethods();
            if ((classMods & Modifier.INTERFACE) != 0) {
                classMods = (methods.length > 0) ?
                        (classMods | Modifier.ABSTRACT) :
                        (classMods & ~Modifier.ABSTRACT);
            }
            dout.writeInt(classMods);

            if (!cl.isArray()) {
                /*
                 * compensate for change in 1.2FCS in which
                 * Class.getInterfaces() was modified to return Cloneable and
                 * Serializable for array classes.
                 */
                Class<?>[] interfaces = cl.getInterfaces();
                String[] ifaceNames = new String[interfaces.length];
                for (int i = 0; i < interfaces.length; i++) {
                    ifaceNames[i] = interfaces[i].getName();
                }
                Arrays.sort(ifaceNames);
                for (int i = 0; i < ifaceNames.length; i++) {
                    dout.writeUTF(ifaceNames[i]);
                }
            }

            Field[] fields = cl.getDeclaredFields();
            MemberSignature[] fieldSigs = new MemberSignature[fields.length];
            for (int i = 0; i < fields.length; i++) {
                fieldSigs[i] = new MemberSignature(fields[i]);
            }
            Arrays.sort(fieldSigs, new Comparator<MemberSignature>() {
                public int compare(MemberSignature ms1, MemberSignature ms2) {
                    return ms1.name.compareTo(ms2.name);
                }
            });
            for (int i = 0; i < fieldSigs.length; i++) {
                MemberSignature sig = fieldSigs[i];
                int mods = sig.member.getModifiers() &
                        (Modifier.PUBLIC | Modifier.PRIVATE | Modifier.PROTECTED |
                                Modifier.STATIC | Modifier.FINAL | Modifier.VOLATILE |
                                Modifier.TRANSIENT);
                if (((mods & Modifier.PRIVATE) == 0) ||
                        ((mods & (Modifier.STATIC | Modifier.TRANSIENT)) == 0))
                {
                    dout.writeUTF(sig.name);
                    dout.writeInt(mods);
                    dout.writeUTF(sig.signature);
                }
            }

            /* J2ObjC removed android change
            // BEGIN Android-changed: Fix/log clinit serialization workaround. b/29064453
            // Prior to SDK 24 hasStaticInitializer() would return true if the superclass had a
            // static initializer, that was contrary to the specification. In SDK 24 the default
            // behavior was corrected but the old behavior was preserved for apps that targeted 23
            // or below in order to maintain backwards compatibility.
            //
            // if (hasStaticInitializer(cl)) {
            boolean inheritStaticInitializer =
                    (VMRuntime.getRuntime().getTargetSdkVersion()
                            <= MAX_SDK_TARGET_FOR_CLINIT_UIDGEN_WORKAROUND);
            boolean warnIncompatibleSUIDChange = false;
            if (hasStaticInitializer(cl, inheritStaticInitializer)) {
                // If a static initializer was found but the current class does not have one then
                // the class's default SUID will change if the app targets SDK > 24 so send a
                // warning.
                if (inheritStaticInitializer && !hasStaticInitializer(cl, false)) {
                    // Defer until hash has been calculated so the warning message can give precise
                    // instructions to the developer on how to fix the problems.
                    warnIncompatibleSUIDChange = true;
                }
                // END Android-changed: Fix/log clinit serialization workaround. b/29064453
                dout.writeUTF("<clinit>");
                dout.writeInt(Modifier.STATIC);
                dout.writeUTF("()V");
            }

            if (hasStaticInitializer(cl)) {
                dout.writeUTF("<clinit>");
                dout.writeInt(Modifier.STATIC);
                dout.writeUTF("()V");
            }
             */

            Constructor<?>[] cons = cl.getDeclaredConstructors();
            MemberSignature[] consSigs = new MemberSignature[cons.length];
            for (int i = 0; i < cons.length; i++) {
                consSigs[i] = new MemberSignature(cons[i]);
            }
            Arrays.sort(consSigs, new Comparator<MemberSignature>() {
                public int compare(MemberSignature ms1, MemberSignature ms2) {
                    return ms1.signature.compareTo(ms2.signature);
                }
            });
            for (int i = 0; i < consSigs.length; i++) {
                MemberSignature sig = consSigs[i];
                int mods = sig.member.getModifiers() &
                        (Modifier.PUBLIC | Modifier.PRIVATE | Modifier.PROTECTED |
                                Modifier.STATIC | Modifier.FINAL |
                                Modifier.SYNCHRONIZED | Modifier.NATIVE |
                                Modifier.ABSTRACT | Modifier.STRICT);
                if ((mods & Modifier.PRIVATE) == 0) {
                    dout.writeUTF("<init>");
                    dout.writeInt(mods);
                    dout.writeUTF(sig.signature.replace('/', '.'));
                }
            }

            MemberSignature[] methSigs = new MemberSignature[methods.length];
            for (int i = 0; i < methods.length; i++) {
                methSigs[i] = new MemberSignature(methods[i]);
            }
            Arrays.sort(methSigs, new Comparator<MemberSignature>() {
                public int compare(MemberSignature ms1, MemberSignature ms2) {
                    int comp = ms1.name.compareTo(ms2.name);
                    if (comp == 0) {
                        comp = ms1.signature.compareTo(ms2.signature);
                    }
                    return comp;
                }
            });
            for (int i = 0; i < methSigs.length; i++) {
                MemberSignature sig = methSigs[i];
                int mods = sig.member.getModifiers() &
                        (Modifier.PUBLIC | Modifier.PRIVATE | Modifier.PROTECTED |
                                Modifier.STATIC | Modifier.FINAL |
                                Modifier.SYNCHRONIZED | Modifier.NATIVE |
                                Modifier.ABSTRACT | Modifier.STRICT);
                if ((mods & Modifier.PRIVATE) == 0) {
                    dout.writeUTF(sig.name);
                    dout.writeInt(mods);
                    dout.writeUTF(sig.signature.replace('/', '.'));
                }
            }

            dout.flush();
        } catch (IOException ex) {
            throw new InternalError(ex);
        }

        // now compute the UID based on the SHA
        byte[] hashBytes = digest.digest(bout.toByteArray());
        long hash = 0;
        for (int i = Math.min(hashBytes.length, 8) - 1; i >= 0; i--) {
            hash = (hash << 8) | (hashBytes[i] & 0xFF);
        }
        /* J2ObjC Removed with removal of inheritStaticInitializer section

        // BEGIN Android-added: Fix/log clinit serialization workaround. b/29064453
        // ObjectStreamClass instances are cached per Class and caches its default
        // serialVersionUID so it will only log one message per class per app process
        // irrespective of the number of times the class is serialized.
        if (warnIncompatibleSUIDChange) {
            suidCompatibilityListener.warnDefaultSUIDTargetVersionDependent(cl, hash);
        }
        // END Android-added: Fix/log clinit serialization workaround. b/29064453
         */
        return hash;
>>>>>>> ae15af4d
    }

    // j2objc: dynamically load MessageDigest to avoid linking jre_security unnecessarily.
    static interface Digest {
        byte[] digest(byte[] input);
    }

    private static Digest getDigest() {
        try {
            Class<?> digestClass = Class.forName("java.io.SerialVersionUIDDigest");
            return (Digest) digestClass.newInstance();
        } catch (Exception e) {
            throw new LibraryNotLinkedError(
                    "SerialVersionUID hashing", "jre_security", "JavaIoSerialVersionUIDDigest",
                    "3) Add serialVersionUID fields to all Serializable classes.");
        }
    }


    // BEGIN Android-changed: Fix/log clinit serialization workaround. b/29064453
    /**
<<<<<<< HEAD
     * Computes the default serial version UID value for the given class.
     */
    private static long computeDefaultSUID(Class<?> cl) {
        if (!Serializable.class.isAssignableFrom(cl) || Proxy.isProxyClass(cl))
        {
            return 0L;
        }
        //J2ObjC: Begin J2ObjC change
        Digest digest = getDigest();
        ByteArrayOutputStream bout = new ByteArrayOutputStream();
        try {
            //ByteArrayOutputStream bout = new ByteArrayOutputStream();
            //J2ObjC: End J2ObjC change
            DataOutputStream dout = new DataOutputStream(bout);

            dout.writeUTF(cl.getName());

            int classMods = cl.getModifiers() &
                    (Modifier.PUBLIC | Modifier.FINAL |
                            Modifier.INTERFACE | Modifier.ABSTRACT);

            /*
             * compensate for javac bug in which ABSTRACT bit was set for an
             * interface only if the interface declared methods
             */
            Method[] methods = cl.getDeclaredMethods();
            if ((classMods & Modifier.INTERFACE) != 0) {
                classMods = (methods.length > 0) ?
                        (classMods | Modifier.ABSTRACT) :
                        (classMods & ~Modifier.ABSTRACT);
            }
            dout.writeInt(classMods);

            if (!cl.isArray()) {
                /*
                 * compensate for change in 1.2FCS in which
                 * Class.getInterfaces() was modified to return Cloneable and
                 * Serializable for array classes.
                 */
                Class<?>[] interfaces = cl.getInterfaces();
                String[] ifaceNames = new String[interfaces.length];
                for (int i = 0; i < interfaces.length; i++) {
                    ifaceNames[i] = interfaces[i].getName();
                }
                Arrays.sort(ifaceNames);
                for (int i = 0; i < ifaceNames.length; i++) {
                    dout.writeUTF(ifaceNames[i]);
                }
            }

            Field[] fields = cl.getDeclaredFields();
            MemberSignature[] fieldSigs = new MemberSignature[fields.length];
            for (int i = 0; i < fields.length; i++) {
                fieldSigs[i] = new MemberSignature(fields[i]);
            }
            Arrays.sort(fieldSigs, new Comparator<MemberSignature>() {
                public int compare(MemberSignature ms1, MemberSignature ms2) {
                    return ms1.name.compareTo(ms2.name);
                }
            });
            for (int i = 0; i < fieldSigs.length; i++) {
                MemberSignature sig = fieldSigs[i];
                int mods = sig.member.getModifiers() &
                        (Modifier.PUBLIC | Modifier.PRIVATE | Modifier.PROTECTED |
                                Modifier.STATIC | Modifier.FINAL | Modifier.VOLATILE |
                                Modifier.TRANSIENT);
                if (((mods & Modifier.PRIVATE) == 0) ||
                        ((mods & (Modifier.STATIC | Modifier.TRANSIENT)) == 0))
                {
                    dout.writeUTF(sig.name);
                    dout.writeInt(mods);
                    dout.writeUTF(sig.signature);
                }
            }

            //J2ObjC: Android change not supported

            // BEGIN Android-changed: Fix/log clinit serialization workaround. b/29064453
            // Prior to SDK 24 hasStaticInitializer() would return true if the superclass had a
            // static initializer, that was contrary to the specification. In SDK 24 the default
            // behavior was corrected but the old behavior was preserved for apps that targeted 23
            // or below in order to maintain backwards compatibility.
            //
            // if (hasStaticInitializer(cl)) {
            // boolean inheritStaticInitializer =
            //        (VMRuntime.getRuntime().getTargetSdkVersion()
            //                <= MAX_SDK_TARGET_FOR_CLINIT_UIDGEN_WORKAROUND);
            // boolean warnIncompatibleSUIDChange = false;
            // if (hasStaticInitializer(cl, inheritStaticInitializer)) {
                // If a static initializer was found but the current class does not have one then
                // the class's default SUID will change if the app targets SDK > 24 so send a
                // warning.
            //     if (inheritStaticInitializer && !hasStaticInitializer(cl, false)) {
                    // Defer until hash has been calculated so the warning message can give precise
                    // instructions to the developer on how to fix the problems.
            //         warnIncompatibleSUIDChange = true;
            //     }
                // END Android-changed: Fix/log clinit serialization workaround. b/29064453
            //     dout.writeUTF("<clinit>");
            //     dout.writeInt(Modifier.STATIC);
            //     dout.writeUTF("()V");
            // }


            // if (hasStaticInitializer(cl)) {
            //     dout.writeUTF("<clinit>");
            //     dout.writeInt(Modifier.STATIC);
            //     dout.writeUTF("()V");
            // }

            Constructor<?>[] cons = cl.getDeclaredConstructors();
            MemberSignature[] consSigs = new MemberSignature[cons.length];
            for (int i = 0; i < cons.length; i++) {
                consSigs[i] = new MemberSignature(cons[i]);
            }
            Arrays.sort(consSigs, new Comparator<MemberSignature>() {
                public int compare(MemberSignature ms1, MemberSignature ms2) {
                    return ms1.signature.compareTo(ms2.signature);
                }
            });
            for (int i = 0; i < consSigs.length; i++) {
                MemberSignature sig = consSigs[i];
                int mods = sig.member.getModifiers() &
                        (Modifier.PUBLIC | Modifier.PRIVATE | Modifier.PROTECTED |
                                Modifier.STATIC | Modifier.FINAL |
                                Modifier.SYNCHRONIZED | Modifier.NATIVE |
                                Modifier.ABSTRACT | Modifier.STRICT);
                if ((mods & Modifier.PRIVATE) == 0) {
                    dout.writeUTF("<init>");
                    dout.writeInt(mods);
                    dout.writeUTF(sig.signature.replace('/', '.'));
                }
            }

            MemberSignature[] methSigs = new MemberSignature[methods.length];
            for (int i = 0; i < methods.length; i++) {
                methSigs[i] = new MemberSignature(methods[i]);
            }
            Arrays.sort(methSigs, new Comparator<MemberSignature>() {
                public int compare(MemberSignature ms1, MemberSignature ms2) {
                    int comp = ms1.name.compareTo(ms2.name);
                    if (comp == 0) {
                        comp = ms1.signature.compareTo(ms2.signature);
                    }
                    return comp;
                }
            });
            for (int i = 0; i < methSigs.length; i++) {
                MemberSignature sig = methSigs[i];
                int mods = sig.member.getModifiers() &
                        (Modifier.PUBLIC | Modifier.PRIVATE | Modifier.PROTECTED |
                                Modifier.STATIC | Modifier.FINAL |
                                Modifier.SYNCHRONIZED | Modifier.NATIVE |
                                Modifier.ABSTRACT | Modifier.STRICT);
                if ((mods & Modifier.PRIVATE) == 0) {
                    dout.writeUTF(sig.name);
                    dout.writeInt(mods);
                    dout.writeUTF(sig.signature.replace('/', '.'));
                }
            }

            dout.flush();
            //J2ObjC: removed
            // MessageDigest md = MessageDigest.getInstance("SHA");
            // byte[] hashBytes = md.digest(bout.toByteArray());
            // long hash = 0;
            // for (int i = Math.min(hashBytes.length, 8) - 1; i >= 0; i--) {
            //     hash = (hash << 8) | (hashBytes[i] & 0xFF);
            // }
        } catch (IOException ex) {
            throw new InternalError(ex);
        }
        // J2ObjC: removed
        // catch (NoSuchAlgorithmException ex) {
        //     throw new SecurityException(ex.getMessage());
        // }
        // now compute the UID based on the SHA
        byte[] hashBytes = digest.digest(bout.toByteArray());
        long hash = 0;
        for (int i = Math.min(hashBytes.length, 8) - 1; i >= 0; i--) {
            hash = (hash << 8) | (hashBytes[i] & 0xFF);
        }
        // J2ObjC: android change not supported

        // BEGIN Android-added: Fix/log clinit serialization workaround. b/29064453
        // ObjectStreamClass instances are cached per Class and caches its default
        // serialVersionUID so it will only log one message per class per app process
        // irrespective of the number of times the class is serialized.
        // if (warnIncompatibleSUIDChange) {
        //    suidCompatibilityListener.warnDefaultSUIDTargetVersionDependent(cl, hash);
        // }
        // END Android-added: Fix/log clinit serialization workaround. b/29064453
        return hash;
    }

    // J2ObjC: dynamically load MessageDigest to avoid linking jre_security unnecessarily.
    static interface Digest {
        byte[] digest(byte[] input);
=======
     * Created for testing as there is no nice way to detect when a message is logged.
     *
     * @hide
     */
    public interface DefaultSUIDCompatibilityListener {
        /**
         * Called when a class being serialized/deserialized relies on the default SUID computation
         * (because it has no explicit {@code serialVersionUID} field) where that computation is
         * dependent on the app's targetSdkVersion.
         *
         * @param clazz the clazz for which the default SUID is being computed.
         * @param hash the computed value.
         */
        void warnDefaultSUIDTargetVersionDependent(Class<?> clazz, long hash);
>>>>>>> ae15af4d
    }

    private static Digest getDigest() {
        try {
            Class<?> digestClass = Class.forName("java.io.SerialVersionUIDDigest");
            return (Digest) digestClass.newInstance();
        } catch (Exception e) {
            throw new LibraryNotLinkedError(
                    "SerialVersionUID hashing", "jre_security", "JavaIoSerialVersionUIDDigest",
                    "3) Add serialVersionUID fields to all Serializable classes.");
        }
    }

    // BEGIN Android-changed: Fix/log clinit serialization workaround. b/29064453
    /**
<<<<<<< HEAD
     * Created for testing as there is no nice way to detect when a message is logged.
     *
     * @hide
     */
    public interface DefaultSUIDCompatibilityListener {
        /**
         * Called when a class being serialized/deserialized relies on the default SUID computation
         * (because it has no explicit {@code serialVersionUID} field) where that computation is
         * dependent on the app's targetSdkVersion.
         *
         * @param clazz the clazz for which the default SUID is being computed.
         * @param hash the computed value.
         */
        void warnDefaultSUIDTargetVersionDependent(Class<?> clazz, long hash);
    }

    /**
     * Public and mutable for testing purposes.
     *
     * @hide
     */
    public static DefaultSUIDCompatibilityListener suidCompatibilityListener =
            (clazz, hash) -> {
                System.logW("Class " + clazz.getCanonicalName() + " relies on its default SUID which"
                        + " is dependent on the app's targetSdkVersion. To avoid problems during upgrade"
                        + " add the following to class " + clazz.getCanonicalName() + "\n"
                        + "    private static final long serialVersionUID = " + hash + "L;");
            };

    /** Max SDK target version for which we use buggy hasStaticInitializer implementation. */
    static final int MAX_SDK_TARGET_FOR_CLINIT_UIDGEN_WORKAROUND = 23;
=======
     * Public and mutable for testing purposes.
     *
     * @hide
     */
    public static DefaultSUIDCompatibilityListener suidCompatibilityListener =
            (clazz, hash) -> {
                System.logW("Class " + clazz.getCanonicalName() + " relies on its default SUID which"
                        + " is dependent on the app's targetSdkVersion. To avoid problems during upgrade"
                        + " add the following to class " + clazz.getCanonicalName() + "\n"
                        + "    private static final long serialVersionUID = " + hash + "L;");
            };

    /** Max SDK target version for which we use buggy hasStaticInitializer implementation. */
    static final int MAX_SDK_TARGET_FOR_CLINIT_UIDGEN_WORKAROUND = 23;

    /**
     * J2ObjC removed
     *
     * Returns true if the given class defines a static initializer method,
     * false otherwise.
     *
     * @param inheritStaticInitializer if false then this method will return true iff the given
     * class has its own static initializer, if true (used for backwards compatibility for apps
     * that target SDK version <= {@link #MAX_SDK_TARGET_FOR_CLINIT_UIDGEN_WORKAROUND}) it will
     * return true if the given class or any of its ancestor classes have a static initializer.
     */
    /* private native static boolean hasStaticInitializer(
            Class<?> cl, boolean inheritStaticInitializer); */
    // END Android-changed: Fix/log clinit serialization workaround. b/29064453

    /**
     * Class for computing and caching field/constructor/method signatures
     * during serialVersionUID calculation.
     */
    private static class MemberSignature {

        public final Member member;
        public final String name;
        public final String signature;

        public MemberSignature(Field field) {
            member = field;
            name = field.getName();
            signature = getClassSignature(field.getType());
        }

        public MemberSignature(Constructor<?> cons) {
            member = cons;
            name = cons.getName();
            signature = getMethodSignature(
                    cons.getParameterTypes(), Void.TYPE);
        }

        public MemberSignature(Method meth) {
            member = meth;
            name = meth.getName();
            signature = getMethodSignature(
                    meth.getParameterTypes(), meth.getReturnType());
        }
    }
>>>>>>> ae15af4d

    //J2ObjC: android change not supported
    /**
<<<<<<< HEAD
     * Returns true if the given class defines a static initializer method,
     * false otherwise.
     *
     * @param inheritStaticInitializer if false then this method will return true iff the given
     * class has its own static initializer, if true (used for backwards compatibility for apps
     * that target SDK version <= {@link #MAX_SDK_TARGET_FOR_CLINIT_UIDGEN_WORKAROUND}) it will
     * return true if the given class or any of its ancestor classes have a static initializer.
     */
    // private native static boolean hasStaticInitializer(
    //         Class<?> cl, boolean inheritStaticInitializer);
    // END Android-changed: Fix/log clinit serialization workaround. b/29064453

    /**
     * Class for computing and caching field/constructor/method signatures
     * during serialVersionUID calculation.
     */
    private static class MemberSignature {

        public final Member member;
        public final String name;
        public final String signature;

        public MemberSignature(Field field) {
            member = field;
            name = field.getName();
            signature = getClassSignature(field.getType());
        }

        public MemberSignature(Constructor<?> cons) {
            member = cons;
            name = cons.getName();
            signature = getMethodSignature(
                    cons.getParameterTypes(), Void.TYPE);
        }

        public MemberSignature(Method meth) {
            member = meth;
            name = meth.getName();
            signature = getMethodSignature(
                    meth.getParameterTypes(), meth.getReturnType());
        }
    }

    /**
     * Class for setting and retrieving serializable field values in batch.
     */
    // REMIND: dynamically generate these?
    private static class FieldReflector {

        /** handle for performing unsafe operations */
        private static final Unsafe unsafe = Unsafe.getUnsafe();

        /** fields to operate on */
        private final ObjectStreamField[] fields;
        /** number of primitive fields */
        private final int numPrimFields;
        /** unsafe field keys for reading fields - may contain dupes */
        private final long[] readKeys;
        /** unsafe fields keys for writing fields - no dupes */
        private final long[] writeKeys;
        /** field data offsets */
        private final int[] offsets;
        /** field type codes */
        private final char[] typeCodes;
        /** field types */
        private final Class<?>[] types;

        /**
         * Constructs FieldReflector capable of setting/getting values from the
         * subset of fields whose ObjectStreamFields contain non-null
         * reflective Field objects.  ObjectStreamFields with null Fields are
         * treated as filler, for which get operations return default values
         * and set operations discard given values.
         */
        FieldReflector(ObjectStreamField[] fields) {
            this.fields = fields;
            int nfields = fields.length;
            readKeys = new long[nfields];
            writeKeys = new long[nfields];
            offsets = new int[nfields];
            typeCodes = new char[nfields];
            ArrayList<Class<?>> typeList = new ArrayList<>();
            Set<Long> usedKeys = new HashSet<>();


            for (int i = 0; i < nfields; i++) {
                ObjectStreamField f = fields[i];
                Field rf = f.getField();
                long key = (rf != null) ?
                        unsafe.objectFieldOffset(rf) : Unsafe.INVALID_FIELD_OFFSET;
                readKeys[i] = key;
                writeKeys[i] = usedKeys.add(key) ?
                        key : Unsafe.INVALID_FIELD_OFFSET;
                offsets[i] = f.getOffset();
                typeCodes[i] = f.getTypeCode();
                if (!f.isPrimitive()) {
                    typeList.add((rf != null) ? rf.getType() : null);
                }
            }

            types = typeList.toArray(new Class<?>[typeList.size()]);
            numPrimFields = nfields - types.length;
        }

        /**
         * Returns list of ObjectStreamFields representing fields operated on
         * by this reflector.  The shared/unshared values and Field objects
         * contained by ObjectStreamFields in the list reflect their bindings
         * to locally defined serializable fields.
         */
        ObjectStreamField[] getFields() {
            return fields;
        }

        /**
         * Fetches the serializable primitive field values of object obj and
         * marshals them into byte array buf starting at offset 0.  The caller
         * is responsible for ensuring that obj is of the proper type.
         */
        void getPrimFieldValues(Object obj, byte[] buf) {
            if (obj == null) {
                throw new NullPointerException();
            }
            /* assuming checkDefaultSerialize() has been called on the class
             * descriptor this FieldReflector was obtained from, no field keys
             * in array should be equal to Unsafe.INVALID_FIELD_OFFSET.
             */
            for (int i = 0; i < numPrimFields; i++) {
                long key = readKeys[i];
                int off = offsets[i];
                switch (typeCodes[i]) {
                    case 'Z':
                        Bits.putBoolean(buf, off, unsafe.getBoolean(obj, key));
                        break;

                    case 'B':
                        buf[off] = unsafe.getByte(obj, key);
                        break;

                    case 'C':
                        Bits.putChar(buf, off, unsafe.getChar(obj, key));
                        break;

                    case 'S':
                        Bits.putShort(buf, off, unsafe.getShort(obj, key));
                        break;

                    case 'I':
                        Bits.putInt(buf, off, unsafe.getInt(obj, key));
                        break;

                    case 'F':
                        Bits.putFloat(buf, off, unsafe.getFloat(obj, key));
                        break;

                    case 'J':
                        Bits.putLong(buf, off, unsafe.getLong(obj, key));
                        break;

                    case 'D':
                        Bits.putDouble(buf, off, unsafe.getDouble(obj, key));
                        break;

                    default:
                        throw new InternalError();
                }
            }
        }

        /**
         * Sets the serializable primitive fields of object obj using values
         * unmarshalled from byte array buf starting at offset 0.  The caller
         * is responsible for ensuring that obj is of the proper type.
         */
        void setPrimFieldValues(Object obj, byte[] buf) {
            if (obj == null) {
                throw new NullPointerException();
            }
            for (int i = 0; i < numPrimFields; i++) {
                long key = writeKeys[i];
                if (key == Unsafe.INVALID_FIELD_OFFSET) {
                    continue;           // discard value
                }
                int off = offsets[i];
                switch (typeCodes[i]) {
                    case 'Z':
                        unsafe.putBoolean(obj, key, Bits.getBoolean(buf, off));
                        break;

                    case 'B':
                        unsafe.putByte(obj, key, buf[off]);
                        break;

                    case 'C':
                        unsafe.putChar(obj, key, Bits.getChar(buf, off));
                        break;

                    case 'S':
                        unsafe.putShort(obj, key, Bits.getShort(buf, off));
                        break;

                    case 'I':
                        unsafe.putInt(obj, key, Bits.getInt(buf, off));
                        break;

                    case 'F':
                        unsafe.putFloat(obj, key, Bits.getFloat(buf, off));
                        break;

                    case 'J':
                        unsafe.putLong(obj, key, Bits.getLong(buf, off));
                        break;

                    case 'D':
                        unsafe.putDouble(obj, key, Bits.getDouble(buf, off));
                        break;

                    default:
                        throw new InternalError();
                }
            }
        }

        /**
         * Fetches the serializable object field values of object obj and
         * stores them in array vals starting at offset 0.  The caller is
         * responsible for ensuring that obj is of the proper type.
         */
        void getObjFieldValues(Object obj, Object[] vals) {
            if (obj == null) {
                throw new NullPointerException();
            }
            /* assuming checkDefaultSerialize() has been called on the class
             * descriptor this FieldReflector was obtained from, no field keys
             * in array should be equal to Unsafe.INVALID_FIELD_OFFSET.
             */
            for (int i = numPrimFields; i < fields.length; i++) {
                switch (typeCodes[i]) {
                    case 'L':
                    case '[':
                        vals[offsets[i]] = unsafe.getObject(obj, readKeys[i]);
                        break;

                    default:
                        throw new InternalError();
                }
            }
        }

        /**
         * Sets the serializable object fields of object obj using values from
         * array vals starting at offset 0.  The caller is responsible for
         * ensuring that obj is of the proper type; however, attempts to set a
         * field with a value of the wrong type will trigger an appropriate
         * ClassCastException.
         */
        void setObjFieldValues(Object obj, Object[] vals) {
            if (obj == null) {
                throw new NullPointerException();
            }
            for (int i = numPrimFields; i < fields.length; i++) {
                long key = writeKeys[i];
                if (key == Unsafe.INVALID_FIELD_OFFSET) {
                    continue;           // discard value
                }
                switch (typeCodes[i]) {
                    case 'L':
                    case '[':
                        Object val = vals[offsets[i]];
                        if (val != null &&
                                !types[i - numPrimFields].isInstance(val))
                        {
                            Field f = fields[i].getField();
                            throw new ClassCastException(
                                    "cannot assign instance of " +
                                            val.getClass().getName() + " to field " +
                                            f.getDeclaringClass().getName() + "." +
                                            f.getName() + " of type " +
                                            f.getType().getName() + " in instance of " +
                                            obj.getClass().getName());
                        }
                        unsafe.putObject(obj, key, val);
                        break;

                    default:
                        throw new InternalError();
                }
            }
        }
    }

    /**
     * Matches given set of serializable fields with serializable fields
     * described by the given local class descriptor, and returns a
     * FieldReflector instance capable of setting/getting values from the
     * subset of fields that match (non-matching fields are treated as filler,
     * for which get operations return default values and set operations
     * discard given values).  Throws InvalidClassException if unresolvable
     * type conflicts exist between the two sets of fields.
     */
    private static FieldReflector getReflector(ObjectStreamField[] fields,
                                               ObjectStreamClass localDesc)
            throws InvalidClassException
    {
        // class irrelevant if no fields
        Class<?> cl = (localDesc != null && fields.length > 0) ?
                localDesc.cl : null;
        processQueue(Caches.reflectorsQueue, Caches.reflectors);
        FieldReflectorKey key = new FieldReflectorKey(cl, fields,
                Caches.reflectorsQueue);
        Reference<?> ref = Caches.reflectors.get(key);
        Object entry = null;
        if (ref != null) {
            entry = ref.get();
        }
        EntryFuture future = null;
        if (entry == null) {
            EntryFuture newEntry = new EntryFuture();
            Reference<?> newRef = new SoftReference<>(newEntry);
            do {
                if (ref != null) {
                    Caches.reflectors.remove(key, ref);
                }
                ref = Caches.reflectors.putIfAbsent(key, newRef);
                if (ref != null) {
                    entry = ref.get();
                }
            } while (ref != null && entry == null);
            if (entry == null) {
                future = newEntry;
            }
        }

        if (entry instanceof FieldReflector) {  // check common case first
            return (FieldReflector) entry;
        } else if (entry instanceof EntryFuture) {
            entry = ((EntryFuture) entry).get();
        } else if (entry == null) {
            try {
                entry = new FieldReflector(matchFields(fields, localDesc));
            } catch (Throwable th) {
                entry = th;
            }
            future.set(entry);
            Caches.reflectors.put(key, new SoftReference<Object>(entry));
        }

        if (entry instanceof FieldReflector) {
            return (FieldReflector) entry;
        } else if (entry instanceof InvalidClassException) {
            throw (InvalidClassException) entry;
        } else if (entry instanceof RuntimeException) {
            throw (RuntimeException) entry;
        } else if (entry instanceof Error) {
            throw (Error) entry;
        } else {
            throw new InternalError("unexpected entry: " + entry);
        }
    }

    /**
     * FieldReflector cache lookup key.  Keys are considered equal if they
     * refer to the same class and equivalent field formats.
     */
    private static class FieldReflectorKey extends WeakReference<Class<?>> {

        private final String sigs;
        private final int hash;
        private final boolean nullClass;

        FieldReflectorKey(Class<?> cl, ObjectStreamField[] fields,
                          ReferenceQueue<Class<?>> queue)
        {
            super(cl, queue);
            nullClass = (cl == null);
            StringBuilder sbuf = new StringBuilder();
            for (int i = 0; i < fields.length; i++) {
                ObjectStreamField f = fields[i];
                sbuf.append(f.getName()).append(f.getSignature());
            }
            sigs = sbuf.toString();
            hash = System.identityHashCode(cl) + sigs.hashCode();
        }

        public int hashCode() {
            return hash;
        }

        public boolean equals(Object obj) {
            if (obj == this) {
                return true;
            }

            if (obj instanceof FieldReflectorKey) {
                FieldReflectorKey other = (FieldReflectorKey) obj;
                Class<?> referent;
                return (nullClass ? other.nullClass
                        : ((referent = get()) != null) &&
                        (referent == other.get())) &&
                        sigs.equals(other.sigs);
            } else {
                return false;
            }
        }
    }

    /**
     * Matches given set of serializable fields with serializable fields
     * obtained from the given local class descriptor (which contain bindings
     * to reflective Field objects).  Returns list of ObjectStreamFields in
     * which each ObjectStreamField whose signature matches that of a local
     * field contains a Field object for that field; unmatched
     * ObjectStreamFields contain null Field objects.  Shared/unshared settings
     * of the returned ObjectStreamFields also reflect those of matched local
     * ObjectStreamFields.  Throws InvalidClassException if unresolvable type
     * conflicts exist between the two sets of fields.
     */
    private static ObjectStreamField[] matchFields(ObjectStreamField[] fields,
                                                   ObjectStreamClass localDesc)
            throws InvalidClassException
    {
        ObjectStreamField[] localFields = (localDesc != null) ?
                localDesc.fields : NO_FIELDS;

        /*
         * Even if fields == localFields, we cannot simply return localFields
         * here.  In previous implementations of serialization,
         * ObjectStreamField.getType() returned Object.class if the
         * ObjectStreamField represented a non-primitive field and belonged to
         * a non-local class descriptor.  To preserve this (questionable)
         * behavior, the ObjectStreamField instances returned by matchFields
         * cannot report non-primitive types other than Object.class; hence
         * localFields cannot be returned directly.
         */

        ObjectStreamField[] matches = new ObjectStreamField[fields.length];
        for (int i = 0; i < fields.length; i++) {
            ObjectStreamField f = fields[i], m = null;
            for (int j = 0; j < localFields.length; j++) {
                ObjectStreamField lf = localFields[j];
                // Android-changed: We can have fields with a same name and a different type.
                if (f.getName().equals(lf.getName()) &&
                        f.getSignature().equals(lf.getSignature())) {
                    if (lf.getField() != null) {
                        m = new ObjectStreamField(
                                lf.getField(), lf.isUnshared(), false);
                    } else {
                        m = new ObjectStreamField(
                                lf.getName(), lf.getSignature(), lf.isUnshared());
                    }
                }
            }
            if (m == null) {
                m = new ObjectStreamField(
                        f.getName(), f.getSignature(), false);
            }
            m.setOffset(f.getOffset());
            matches[i] = m;
        }
        return matches;
    }

    //J2ObjC: android change not supported
    // BEGIN Android-added: Keep some private API for app compat. b/28283540.
    // NOTE: The following couple of methods are left here because frameworks such as objenesis
    // use them.
    //
    // **** THESE METHODS WILL BE REMOVED IN A FUTURE ANDROID RELEASE ****.
    //
    // private static long getConstructorId(Class<?> clazz) {
    //     final int targetSdkVersion = VMRuntime.getRuntime().getTargetSdkVersion();
    //     if (targetSdkVersion > 0 && targetSdkVersion <= 24) {
    //         System.logE("WARNING: ObjectStreamClass.getConstructorId(Class<?>) is private API and" +
    //                 "will be removed in a future Android release.");
            // NOTE: This method is a stub that returns a fixed value. It's meant to be used
            // with newInstance(Class<?>, long) and our current implementation of that method ignores
            // the "constructorId" argument. We return :
            //
            // oh one one eight nine nine nine
            // eight eight one nine nine
            // nine one one nine seven two five
            // three
            //
            // in all cases.
    //         return 1189998819991197253L;
    //     }

    //     throw new UnsupportedOperationException("ObjectStreamClass.getConstructorId(Class<?>) is " +
    //             "not supported on SDK " + targetSdkVersion);
    // }
    // private static Object newInstance(Class<?> clazz, long constructorId) {
    //     final int targetSdkVersion = VMRuntime.getRuntime().getTargetSdkVersion();
    //    if (targetSdkVersion > 0 && targetSdkVersion <= 24) {
    //         System.logE("WARNING: ObjectStreamClass.newInstance(Class<?>, long) is private API and" +
    //                 "will be removed in a future Android release.");
    //         return sun.misc.Unsafe.getUnsafe().allocateInstance(clazz);
    //     }

    //     throw new UnsupportedOperationException("ObjectStreamClass.newInstance(Class<?>, long) " +
    //             "is not supported on SDK " + targetSdkVersion);
    // }
    // END Android-added: Keep some private API for app compat. b/28283540.
=======
     * Class for setting and retrieving serializable field values in batch.
     */
    // REMIND: dynamically generate these?
    private static class FieldReflector {

        /** handle for performing unsafe operations */
        private static final Unsafe unsafe = Unsafe.getUnsafe();

        /** fields to operate on */
        private final ObjectStreamField[] fields;
        /** number of primitive fields */
        private final int numPrimFields;
        /** unsafe field keys for reading fields - may contain dupes */
        private final long[] readKeys;
        /** unsafe fields keys for writing fields - no dupes */
        private final long[] writeKeys;
        /** field data offsets */
        private final int[] offsets;
        /** field type codes */
        private final char[] typeCodes;
        /** field types */
        private final Class<?>[] types;

        /**
         * Constructs FieldReflector capable of setting/getting values from the
         * subset of fields whose ObjectStreamFields contain non-null
         * reflective Field objects.  ObjectStreamFields with null Fields are
         * treated as filler, for which get operations return default values
         * and set operations discard given values.
         */
        FieldReflector(ObjectStreamField[] fields) {
            this.fields = fields;
            int nfields = fields.length;
            readKeys = new long[nfields];
            writeKeys = new long[nfields];
            offsets = new int[nfields];
            typeCodes = new char[nfields];
            ArrayList<Class<?>> typeList = new ArrayList<>();
            Set<Long> usedKeys = new HashSet<>();


            for (int i = 0; i < nfields; i++) {
                ObjectStreamField f = fields[i];
                Field rf = f.getField();
                long key = (rf != null) ?
                        unsafe.objectFieldOffset(rf) : Unsafe.INVALID_FIELD_OFFSET;
                readKeys[i] = key;
                writeKeys[i] = usedKeys.add(key) ?
                        key : Unsafe.INVALID_FIELD_OFFSET;
                offsets[i] = f.getOffset();
                typeCodes[i] = f.getTypeCode();
                if (!f.isPrimitive()) {
                    typeList.add((rf != null) ? rf.getType() : null);
                }
            }

            types = typeList.toArray(new Class<?>[typeList.size()]);
            numPrimFields = nfields - types.length;
        }

        /**
         * Returns list of ObjectStreamFields representing fields operated on
         * by this reflector.  The shared/unshared values and Field objects
         * contained by ObjectStreamFields in the list reflect their bindings
         * to locally defined serializable fields.
         */
        ObjectStreamField[] getFields() {
            return fields;
        }

        /**
         * Fetches the serializable primitive field values of object obj and
         * marshals them into byte array buf starting at offset 0.  The caller
         * is responsible for ensuring that obj is of the proper type.
         */
        void getPrimFieldValues(Object obj, byte[] buf) {
            if (obj == null) {
                throw new NullPointerException();
            }
            /* assuming checkDefaultSerialize() has been called on the class
             * descriptor this FieldReflector was obtained from, no field keys
             * in array should be equal to Unsafe.INVALID_FIELD_OFFSET.
             */
            for (int i = 0; i < numPrimFields; i++) {
                long key = readKeys[i];
                int off = offsets[i];
                switch (typeCodes[i]) {
                    case 'Z':
                        Bits.putBoolean(buf, off, unsafe.getBoolean(obj, key));
                        break;

                    case 'B':
                        buf[off] = unsafe.getByte(obj, key);
                        break;

                    case 'C':
                        Bits.putChar(buf, off, unsafe.getChar(obj, key));
                        break;

                    case 'S':
                        Bits.putShort(buf, off, unsafe.getShort(obj, key));
                        break;

                    case 'I':
                        Bits.putInt(buf, off, unsafe.getInt(obj, key));
                        break;

                    case 'F':
                        Bits.putFloat(buf, off, unsafe.getFloat(obj, key));
                        break;

                    case 'J':
                        Bits.putLong(buf, off, unsafe.getLong(obj, key));
                        break;

                    case 'D':
                        Bits.putDouble(buf, off, unsafe.getDouble(obj, key));
                        break;

                    default:
                        throw new InternalError();
                }
            }
        }

        /**
         * Sets the serializable primitive fields of object obj using values
         * unmarshalled from byte array buf starting at offset 0.  The caller
         * is responsible for ensuring that obj is of the proper type.
         */
        void setPrimFieldValues(Object obj, byte[] buf) {
            if (obj == null) {
                throw new NullPointerException();
            }
            for (int i = 0; i < numPrimFields; i++) {
                long key = writeKeys[i];
                if (key == Unsafe.INVALID_FIELD_OFFSET) {
                    continue;           // discard value
                }
                int off = offsets[i];
                switch (typeCodes[i]) {
                    case 'Z':
                        unsafe.putBoolean(obj, key, Bits.getBoolean(buf, off));
                        break;

                    case 'B':
                        unsafe.putByte(obj, key, buf[off]);
                        break;

                    case 'C':
                        unsafe.putChar(obj, key, Bits.getChar(buf, off));
                        break;

                    case 'S':
                        unsafe.putShort(obj, key, Bits.getShort(buf, off));
                        break;

                    case 'I':
                        unsafe.putInt(obj, key, Bits.getInt(buf, off));
                        break;

                    case 'F':
                        unsafe.putFloat(obj, key, Bits.getFloat(buf, off));
                        break;

                    case 'J':
                        unsafe.putLong(obj, key, Bits.getLong(buf, off));
                        break;

                    case 'D':
                        unsafe.putDouble(obj, key, Bits.getDouble(buf, off));
                        break;

                    default:
                        throw new InternalError();
                }
            }
        }

        /**
         * Fetches the serializable object field values of object obj and
         * stores them in array vals starting at offset 0.  The caller is
         * responsible for ensuring that obj is of the proper type.
         */
        void getObjFieldValues(Object obj, Object[] vals) {
            if (obj == null) {
                throw new NullPointerException();
            }
            /* assuming checkDefaultSerialize() has been called on the class
             * descriptor this FieldReflector was obtained from, no field keys
             * in array should be equal to Unsafe.INVALID_FIELD_OFFSET.
             */
            for (int i = numPrimFields; i < fields.length; i++) {
                switch (typeCodes[i]) {
                    case 'L':
                    case '[':
                        vals[offsets[i]] = unsafe.getObject(obj, readKeys[i]);
                        break;

                    default:
                        throw new InternalError();
                }
            }
        }

        /**
         * Sets the serializable object fields of object obj using values from
         * array vals starting at offset 0.  The caller is responsible for
         * ensuring that obj is of the proper type; however, attempts to set a
         * field with a value of the wrong type will trigger an appropriate
         * ClassCastException.
         */
        void setObjFieldValues(Object obj, Object[] vals) {
            if (obj == null) {
                throw new NullPointerException();
            }
            for (int i = numPrimFields; i < fields.length; i++) {
                long key = writeKeys[i];
                if (key == Unsafe.INVALID_FIELD_OFFSET) {
                    continue;           // discard value
                }
                switch (typeCodes[i]) {
                    case 'L':
                    case '[':
                        Object val = vals[offsets[i]];
                        if (val != null &&
                                !types[i - numPrimFields].isInstance(val))
                        {
                            Field f = fields[i].getField();
                            throw new ClassCastException(
                                    "cannot assign instance of " +
                                            val.getClass().getName() + " to field " +
                                            f.getDeclaringClass().getName() + "." +
                                            f.getName() + " of type " +
                                            f.getType().getName() + " in instance of " +
                                            obj.getClass().getName());
                        }
                        unsafe.putObject(obj, key, val);
                        break;

                    default:
                        throw new InternalError();
                }
            }
        }
    }

    /**
     * Matches given set of serializable fields with serializable fields
     * described by the given local class descriptor, and returns a
     * FieldReflector instance capable of setting/getting values from the
     * subset of fields that match (non-matching fields are treated as filler,
     * for which get operations return default values and set operations
     * discard given values).  Throws InvalidClassException if unresolvable
     * type conflicts exist between the two sets of fields.
     */
    private static FieldReflector getReflector(ObjectStreamField[] fields,
                                               ObjectStreamClass localDesc)
            throws InvalidClassException
    {
        // class irrelevant if no fields
        Class<?> cl = (localDesc != null && fields.length > 0) ?
                localDesc.cl : null;
        processQueue(Caches.reflectorsQueue, Caches.reflectors);
        FieldReflectorKey key = new FieldReflectorKey(cl, fields,
                Caches.reflectorsQueue);
        Reference<?> ref = Caches.reflectors.get(key);
        Object entry = null;
        if (ref != null) {
            entry = ref.get();
        }
        EntryFuture future = null;
        if (entry == null) {
            EntryFuture newEntry = new EntryFuture();
            Reference<?> newRef = new SoftReference<>(newEntry);
            do {
                if (ref != null) {
                    Caches.reflectors.remove(key, ref);
                }
                ref = Caches.reflectors.putIfAbsent(key, newRef);
                if (ref != null) {
                    entry = ref.get();
                }
            } while (ref != null && entry == null);
            if (entry == null) {
                future = newEntry;
            }
        }

        if (entry instanceof FieldReflector) {  // check common case first
            return (FieldReflector) entry;
        } else if (entry instanceof EntryFuture) {
            entry = ((EntryFuture) entry).get();
        } else if (entry == null) {
            try {
                entry = new FieldReflector(matchFields(fields, localDesc));
            } catch (Throwable th) {
                entry = th;
            }
            future.set(entry);
            Caches.reflectors.put(key, new SoftReference<Object>(entry));
        }

        if (entry instanceof FieldReflector) {
            return (FieldReflector) entry;
        } else if (entry instanceof InvalidClassException) {
            throw (InvalidClassException) entry;
        } else if (entry instanceof RuntimeException) {
            throw (RuntimeException) entry;
        } else if (entry instanceof Error) {
            throw (Error) entry;
        } else {
            throw new InternalError("unexpected entry: " + entry);
        }
    }

    /**
     * FieldReflector cache lookup key.  Keys are considered equal if they
     * refer to the same class and equivalent field formats.
     */
    private static class FieldReflectorKey extends WeakReference<Class<?>> {

        private final String sigs;
        private final int hash;
        private final boolean nullClass;

        FieldReflectorKey(Class<?> cl, ObjectStreamField[] fields,
                          ReferenceQueue<Class<?>> queue)
        {
            super(cl, queue);
            nullClass = (cl == null);
            StringBuilder sbuf = new StringBuilder();
            for (int i = 0; i < fields.length; i++) {
                ObjectStreamField f = fields[i];
                sbuf.append(f.getName()).append(f.getSignature());
            }
            sigs = sbuf.toString();
            hash = System.identityHashCode(cl) + sigs.hashCode();
        }

        public int hashCode() {
            return hash;
        }

        public boolean equals(Object obj) {
            if (obj == this) {
                return true;
            }

            if (obj instanceof FieldReflectorKey) {
                FieldReflectorKey other = (FieldReflectorKey) obj;
                Class<?> referent;
                return (nullClass ? other.nullClass
                        : ((referent = get()) != null) &&
                        (referent == other.get())) &&
                        sigs.equals(other.sigs);
            } else {
                return false;
            }
        }
    }

    /**
     * Matches given set of serializable fields with serializable fields
     * obtained from the given local class descriptor (which contain bindings
     * to reflective Field objects).  Returns list of ObjectStreamFields in
     * which each ObjectStreamField whose signature matches that of a local
     * field contains a Field object for that field; unmatched
     * ObjectStreamFields contain null Field objects.  Shared/unshared settings
     * of the returned ObjectStreamFields also reflect those of matched local
     * ObjectStreamFields.  Throws InvalidClassException if unresolvable type
     * conflicts exist between the two sets of fields.
     */
    private static ObjectStreamField[] matchFields(ObjectStreamField[] fields,
                                                   ObjectStreamClass localDesc)
            throws InvalidClassException
    {
        ObjectStreamField[] localFields = (localDesc != null) ?
                localDesc.fields : NO_FIELDS;

        /*
         * Even if fields == localFields, we cannot simply return localFields
         * here.  In previous implementations of serialization,
         * ObjectStreamField.getType() returned Object.class if the
         * ObjectStreamField represented a non-primitive field and belonged to
         * a non-local class descriptor.  To preserve this (questionable)
         * behavior, the ObjectStreamField instances returned by matchFields
         * cannot report non-primitive types other than Object.class; hence
         * localFields cannot be returned directly.
         */

        ObjectStreamField[] matches = new ObjectStreamField[fields.length];
        for (int i = 0; i < fields.length; i++) {
            ObjectStreamField f = fields[i], m = null;
            for (int j = 0; j < localFields.length; j++) {
                ObjectStreamField lf = localFields[j];
                // Android-changed: We can have fields with a same name and a different type.
                if (f.getName().equals(lf.getName()) &&
                        f.getSignature().equals(lf.getSignature())) {
                    if (lf.getField() != null) {
                        m = new ObjectStreamField(
                                lf.getField(), lf.isUnshared(), false);
                    } else {
                        m = new ObjectStreamField(
                                lf.getName(), lf.getSignature(), lf.isUnshared());
                    }
                }
            }
            if (m == null) {
                m = new ObjectStreamField(
                        f.getName(), f.getSignature(), false);
            }
            m.setOffset(f.getOffset());
            matches[i] = m;
        }
        return matches;
    }

    /* J2ObjC removed
    // BEGIN Android-added: Keep some private API for app compat. b/28283540.
    // NOTE: The following couple of methods are left here because frameworks such as objenesis
    // use them.
    //
    // **** THESE METHODS WILL BE REMOVED IN A FUTURE ANDROID RELEASE ****.
    //
    private static long getConstructorId(Class<?> clazz) {
        final int targetSdkVersion = VMRuntime.getRuntime().getTargetSdkVersion();
        if (targetSdkVersion > 0 && targetSdkVersion <= 24) {
            System.logE("WARNING: ObjectStreamClass.getConstructorId(Class<?>) is private API and" +
                    "will be removed in a future Android release.");
            // NOTE: This method is a stub that returns a fixed value. It's meant to be used
            // with newInstance(Class<?>, long) and our current implementation of that method ignores
            // the "constructorId" argument. We return :
            //
            // oh one one eight nine nine nine
            // eight eight one nine nine
            // nine one one nine seven two five
            // three
            //
            // in all cases.
            return 1189998819991197253L;
        }

        throw new UnsupportedOperationException("ObjectStreamClass.getConstructorId(Class<?>) is " +
                "not supported on SDK " + targetSdkVersion);
    }

    private static Object newInstance(Class<?> clazz, long constructorId) {
        final int targetSdkVersion = VMRuntime.getRuntime().getTargetSdkVersion();
        if (targetSdkVersion > 0 && targetSdkVersion <= 24) {
            System.logE("WARNING: ObjectStreamClass.newInstance(Class<?>, long) is private API and" +
                    "will be removed in a future Android release.");
            return sun.misc.Unsafe.getUnsafe().allocateInstance(clazz);
        }

        throw new UnsupportedOperationException("ObjectStreamClass.newInstance(Class<?>, long) " +
                "is not supported on SDK " + targetSdkVersion);
    }
    // END Android-added: Keep some private API for app compat. b/28283540.
     */

>>>>>>> ae15af4d

    /**
     * Removes from the specified map any keys that have been enqueued
     * on the specified reference queue.
     */
    static void processQueue(ReferenceQueue<Class<?>> queue,
                             ConcurrentMap<? extends
                                     WeakReference<Class<?>>, ?> map)
    {
        Reference<? extends Class<?>> ref;
        while((ref = queue.poll()) != null) {
            map.remove(ref);
        }
    }

    /**
     *  Weak key for Class objects.
     *
     **/
    static class WeakClassKey extends WeakReference<Class<?>> {
        /**
         * saved value of the referent's identity hash code, to maintain
         * a consistent hash code after the referent has been cleared
         */
        private final int hash;

        /**
         * Create a new WeakClassKey to the given object, registered
         * with a queue.
         */
        WeakClassKey(Class<?> cl, ReferenceQueue<Class<?>> refQueue) {
            super(cl, refQueue);
            hash = System.identityHashCode(cl);
        }

        /**
         * Returns the identity hash code of the original referent.
         */
        public int hashCode() {
            return hash;
        }

        /**
         * Returns true if the given object is this identical
         * WeakClassKey instance, or, if this object's referent has not
         * been cleared, if the given object is another WeakClassKey
         * instance with the identical non-null referent as this one.
         */
        public boolean equals(Object obj) {
            if (obj == this) {
                return true;
            }

            if (obj instanceof WeakClassKey) {
                Object referent = get();
                return (referent != null) &&
                        (referent == ((WeakClassKey) obj).get());
            } else {
                return false;
            }
        }
    }
}<|MERGE_RESOLUTION|>--- conflicted
+++ resolved
@@ -48,7 +48,6 @@
 import java.util.Set;
 import java.util.concurrent.ConcurrentHashMap;
 import java.util.concurrent.ConcurrentMap;
-<<<<<<< HEAD
 import sun.misc.Unsafe;
 import sun.reflect.CallerSensitive;
 import sun.reflect.Reflection;
@@ -57,42 +56,22 @@
 import com.google.j2objc.LibraryNotLinkedError;
 
 //J2ObjC: Begin change
-=======
-
-import com.google.j2objc.LibraryNotLinkedError;
-import sun.misc.Unsafe;
-import sun.reflect.CallerSensitive;
-import sun.reflect.Reflection;
-import sun.reflect.misc.ReflectUtil;
-//import dalvik.system.VMRuntime;
-
->>>>>>> ae15af4d
 /*-[
 // Thrown by newInstance().
 #include "java/lang/InstantiationException.h"
 ]-*/
-<<<<<<< HEAD
 //J2ObjC: End change
-=======
->>>>>>> ae15af4d
+
 
 /**
  * Serialization's descriptor for classes.  It contains the name and
  * serialVersionUID of the class.  The ObjectStreamClass for a specific class
  * loaded in this Java VM can be found/created using the lookup method.
-<<<<<<< HEAD
  *
  * <p>The algorithm to compute the SerialVersionUID is described in
  * <a href="../../../platform/serialization/spec/class.html#4100">Object
  * Serialization Specification, Section 4.6, Stream Unique Identifiers</a>.
  *
-=======
- *
- * <p>The algorithm to compute the SerialVersionUID is described in
- * <a href="../../../platform/serialization/spec/class.html#4100">Object
- * Serialization Specification, Section 4.6, Stream Unique Identifiers</a>.
- *
->>>>>>> ae15af4d
  * @author      Mike Warres
  * @author      Roger Riggs
  * @see ObjectStreamField
@@ -787,7 +766,6 @@
         }
         if (isEnum) {
             flags |= ObjectStreamConstants.SC_ENUM;
-<<<<<<< HEAD
         }
         out.writeByte(flags);
 
@@ -827,65 +805,11 @@
         requireInitialized();
         if (deserializeEx != null) {
             throw deserializeEx.newInvalidClassException();
-=======
-        }
-        out.writeByte(flags);
-
-        out.writeShort(fields.length);
-        for (int i = 0; i < fields.length; i++) {
-            ObjectStreamField f = fields[i];
-            out.writeByte(f.getTypeCode());
-            out.writeUTF(f.getName());
-            if (!f.isPrimitive()) {
-                out.writeTypeString(f.getTypeString());
-            }
-        }
-    }
-
-    /**
-     * Returns ClassNotFoundException (if any) thrown while attempting to
-     * resolve local class corresponding to this class descriptor.
-     */
-    ClassNotFoundException getResolveException() {
-        return resolveEx;
-    }
-
-    /**
-     * Throws InternalError if not initialized.
-     */
-    private final void requireInitialized() {
-        if (!initialized)
-            throw new InternalError("Unexpected call when not initialized");
-    }
-
-    /**
-     * Throws an InvalidClassException if object instances referencing this
-     * class descriptor should not be allowed to deserialize.  This method does
-     * not apply to deserialization of enum constants.
-     */
-    void checkDeserialize() throws InvalidClassException {
-        requireInitialized();
-        if (deserializeEx != null) {
-            throw deserializeEx.newInvalidClassException();
         }
     }
 
     /**
      * Throws an InvalidClassException if objects whose class is represented by
-     * this descriptor should not be allowed to serialize.  This method does
-     * not apply to serialization of enum constants.
-     */
-    void checkSerialize() throws InvalidClassException {
-        requireInitialized();
-        if (serializeEx != null) {
-            throw serializeEx.newInvalidClassException();
->>>>>>> ae15af4d
-        }
-    }
-
-    /**
-     * Throws an InvalidClassException if objects whose class is represented by
-<<<<<<< HEAD
      * this descriptor should not be allowed to serialize.  This method does
      * not apply to serialization of enum constants.
      */
@@ -911,21 +835,6 @@
     }
 
     /**
-=======
-     * this descriptor should not be permitted to use default serialization
-     * (e.g., if the class declares serializable fields that do not correspond
-     * to actual fields, and hence must use the GetField API).  This method
-     * does not apply to deserialization of enum constants.
-     */
-    void checkDefaultSerialize() throws InvalidClassException {
-        requireInitialized();
-        if (defaultSerializeEx != null) {
-            throw defaultSerializeEx.newInvalidClassException();
-        }
-    }
-
-    /**
->>>>>>> ae15af4d
      * Returns superclass descriptor.  Note that on the receiving side, the
      * superclass descriptor may be bound to a class that is not a superclass
      * of the subclass descriptor's bound class.
@@ -992,7 +901,6 @@
     /**
      * Returns true if class descriptor represents an enum type, false
      * otherwise.
-<<<<<<< HEAD
      */
     boolean isEnum() {
         requireInitialized();
@@ -1056,78 +964,10 @@
     boolean hasWriteObjectMethod() {
         requireInitialized();
         return (writeObjectMethod != null);
-=======
-     */
-    boolean isEnum() {
-        requireInitialized();
-        return isEnum;
-    }
-
-    /**
-     * Returns true if represented class implements Externalizable, false
-     * otherwise.
-     */
-    boolean isExternalizable() {
-        requireInitialized();
-        return externalizable;
-    }
-
-    /**
-     * Returns true if represented class implements Serializable, false
-     * otherwise.
-     */
-    boolean isSerializable() {
-        requireInitialized();
-        return serializable;
-    }
-
-    /**
-     * Returns true if class descriptor represents externalizable class that
-     * has written its data in 1.2 (block data) format, false otherwise.
-     */
-    boolean hasBlockExternalData() {
-        requireInitialized();
-        return hasBlockExternalData;
-    }
-
-    /**
-     * Returns true if class descriptor represents serializable (but not
-     * externalizable) class which has written its data via a custom
-     * writeObject() method, false otherwise.
-     */
-    boolean hasWriteObjectData() {
-        requireInitialized();
-        return hasWriteObjectData;
-    }
-
-    /**
-     * Returns true if represented class is serializable/externalizable and can
-     * be instantiated by the serialization runtime--i.e., if it is
-     * externalizable and defines a public no-arg constructor, or if it is
-     * non-externalizable and its first non-serializable superclass defines an
-     * accessible no-arg constructor.  Otherwise, returns false.
-     */
-    boolean isInstantiable() {
-        requireInitialized();
-        return (cons != null);
->>>>>>> ae15af4d
     }
 
     /**
      * Returns true if represented class is serializable (but not
-<<<<<<< HEAD
-=======
-     * externalizable) and defines a conformant writeObject method.  Otherwise,
-     * returns false.
-     */
-    boolean hasWriteObjectMethod() {
-        requireInitialized();
-        return (writeObjectMethod != null);
-    }
-
-    /**
-     * Returns true if represented class is serializable (but not
->>>>>>> ae15af4d
      * externalizable) and defines a conformant readObject method.  Otherwise,
      * returns false.
      */
@@ -1158,7 +998,6 @@
     /**
      * Returns true if represented class is serializable or externalizable and
      * defines a conformant readResolve method.  Otherwise, returns false.
-<<<<<<< HEAD
      */
     boolean hasReadResolveMethod() {
         requireInitialized();
@@ -1175,23 +1014,6 @@
      * inaccessible/unavailable.
      */
     //J2ObjC: begin change
-=======
-     */
-    boolean hasReadResolveMethod() {
-        requireInitialized();
-        return (readResolveMethod != null);
-    }
-
-    /**
-     * Creates a new instance of the represented class.  If the class is
-     * externalizable, invokes its public no-arg constructor; otherwise, if the
-     * class is serializable, invokes the no-arg constructor of the first
-     * non-serializable superclass.  Throws UnsupportedOperationException if
-     * this class descriptor is not associated with a class, if the associated
-     * class is non-serializable or if the appropriate no-arg constructor is
-     * inaccessible/unavailable.
-     */
->>>>>>> ae15af4d
     native Object newInstance()
             throws InstantiationException, UnsupportedOperationException /*-[
         JavaIoObjectStreamClass_requireInitialized(self);
@@ -1276,7 +1098,6 @@
      * class.  Throws UnsupportedOperationException if this class descriptor is
      * not associated with a class, or if the class is externalizable,
      * non-serializable or does not define readObjectNoData.
-<<<<<<< HEAD
      */
     void invokeReadObjectNoData(Object obj)
             throws IOException, UnsupportedOperationException
@@ -1307,38 +1128,6 @@
      * descriptor is not associated with a class, or if the class is
      * non-serializable or does not define writeReplace.
      */
-=======
-     */
-    void invokeReadObjectNoData(Object obj)
-            throws IOException, UnsupportedOperationException
-    {
-        requireInitialized();
-        if (readObjectNoDataMethod != null) {
-            try {
-                readObjectNoDataMethod.invoke(obj, (Object[]) null);
-            } catch (InvocationTargetException ex) {
-                Throwable th = ex.getTargetException();
-                if (th instanceof ObjectStreamException) {
-                    throw (ObjectStreamException) th;
-                } else {
-                    throwMiscException(th);
-                }
-            } catch (IllegalAccessException ex) {
-                // should not occur, as access checks have been suppressed
-                throw new InternalError(ex);
-            }
-        } else {
-            throw new UnsupportedOperationException();
-        }
-    }
-
-    /**
-     * Invokes the writeReplace method of the represented serializable class and
-     * returns the result.  Throws UnsupportedOperationException if this class
-     * descriptor is not associated with a class, or if the class is
-     * non-serializable or does not define writeReplace.
-     */
->>>>>>> ae15af4d
     Object invokeWriteReplace(Object obj)
             throws IOException, UnsupportedOperationException
     {
@@ -1521,7 +1310,6 @@
      * Fetches the serializable object field values of object obj and stores
      * them in array vals starting at offset 0.  It is the responsibility of
      * the caller to ensure that obj is of the proper type if non-null.
-<<<<<<< HEAD
      */
     void getObjFieldValues(Object obj, Object[] vals) {
         fieldRefl.getObjFieldValues(obj, vals);
@@ -1947,618 +1735,6 @@
         } catch (Exception ex) {
         }
         return null;
-=======
-     */
-    void getObjFieldValues(Object obj, Object[] vals) {
-        fieldRefl.getObjFieldValues(obj, vals);
-    }
-
-    /**
-     * Sets the serializable object fields of object obj using values from
-     * array vals starting at offset 0.  It is the responsibility of the caller
-     * to ensure that obj is of the proper type if non-null.
-     */
-    void setObjFieldValues(Object obj, Object[] vals) {
-        fieldRefl.setObjFieldValues(obj, vals);
-    }
-
-    /**
-     * Calculates and sets serializable field offsets, as well as primitive
-     * data size and object field count totals.  Throws InvalidClassException
-     * if fields are illegally ordered.
-     */
-    private void computeFieldOffsets() throws InvalidClassException {
-        primDataSize = 0;
-        numObjFields = 0;
-        int firstObjIndex = -1;
-
-        for (int i = 0; i < fields.length; i++) {
-            ObjectStreamField f = fields[i];
-            switch (f.getTypeCode()) {
-                case 'Z':
-                case 'B':
-                    f.setOffset(primDataSize++);
-                    break;
-
-                case 'C':
-                case 'S':
-                    f.setOffset(primDataSize);
-                    primDataSize += 2;
-                    break;
-
-                case 'I':
-                case 'F':
-                    f.setOffset(primDataSize);
-                    primDataSize += 4;
-                    break;
-
-                case 'J':
-                case 'D':
-                    f.setOffset(primDataSize);
-                    primDataSize += 8;
-                    break;
-
-                case '[':
-                case 'L':
-                    f.setOffset(numObjFields++);
-                    if (firstObjIndex == -1) {
-                        firstObjIndex = i;
-                    }
-                    break;
-
-                default:
-                    throw new InternalError();
-            }
-        }
-        if (firstObjIndex != -1 &&
-                firstObjIndex + numObjFields != fields.length)
-        {
-            throw new InvalidClassException(name, "illegal field order");
-        }
-    }
-
-    /**
-     * If given class is the same as the class associated with this class
-     * descriptor, returns reference to this class descriptor.  Otherwise,
-     * returns variant of this class descriptor bound to given class.
-     */
-    private ObjectStreamClass getVariantFor(Class<?> cl)
-            throws InvalidClassException
-    {
-        if (this.cl == cl) {
-            return this;
-        }
-        ObjectStreamClass desc = new ObjectStreamClass();
-        if (isProxy) {
-            desc.initProxy(cl, null, superDesc);
-        } else {
-            desc.initNonProxy(this, cl, null, superDesc);
-        }
-        return desc;
-    }
-
-    /**
-     * Returns public no-arg constructor of given class, or null if none found.
-     * Access checks are disabled on the returned constructor (if any), since
-     * the defining class may still be non-public.
-     */
-    private static Constructor<?> getExternalizableConstructor(Class<?> cl) {
-        try {
-            Constructor<?> cons = cl.getDeclaredConstructor((Class<?>[]) null);
-            cons.setAccessible(true);
-            return ((cons.getModifiers() & Modifier.PUBLIC) != 0) ?
-                    cons : null;
-        } catch (NoSuchMethodException ex) {
-            return null;
-        }
-    }
-
-    /**
-     * Returns subclass-accessible no-arg constructor of first non-serializable
-     * superclass, or null if none found.  Access checks are disabled on the
-     * returned constructor (if any).
-     */
-    private static Constructor<?> getSerializableConstructor(Class<?> cl) {
-        Class<?> initCl = cl;
-        while (Serializable.class.isAssignableFrom(initCl)) {
-            if ((initCl = initCl.getSuperclass()) == null) {
-                return null;
-            }
-        }
-        try {
-            Constructor<?> cons = initCl.getDeclaredConstructor((Class<?>[]) null);
-            int mods = cons.getModifiers();
-            if ((mods & Modifier.PRIVATE) != 0 ||
-                    ((mods & (Modifier.PUBLIC | Modifier.PROTECTED)) == 0 &&
-                            !packageEquals(cl, initCl)))
-            {
-                return null;
-            }
-            /* Android change not supported in J2ObjC
-
-            // BEGIN Android-changed: Serialization constructor obtained differently.
-            // cons = reflFactory.newConstructorForSerialization(cl, cons);
-            if (cons.getDeclaringClass() != cl) {
-                cons = cons.serializationCopy(cons.getDeclaringClass(), cl);
-            }
-            // END Android-changed: Serialization constructor obtained differently.
-             */
-            cons.setAccessible(true);
-            return cons;
-        } catch (NoSuchMethodException ex) {
-            return null;
-        }
-    }
-
-    /**
-     * Returns non-static, non-abstract method with given signature provided it
-     * is defined by or accessible (via inheritance) by the given class, or
-     * null if no match found.  Access checks are disabled on the returned
-     * method (if any).
-     */
-    private static Method getInheritableMethod(Class<?> cl, String name,
-                                               Class<?>[] argTypes,
-                                               Class<?> returnType)
-    {
-        Method meth = null;
-        Class<?> defCl = cl;
-        while (defCl != null) {
-            try {
-                meth = defCl.getDeclaredMethod(name, argTypes);
-                break;
-            } catch (NoSuchMethodException ex) {
-                defCl = defCl.getSuperclass();
-            }
-        }
-
-        if ((meth == null) || (meth.getReturnType() != returnType)) {
-            return null;
-        }
-        meth.setAccessible(true);
-        int mods = meth.getModifiers();
-        if ((mods & (Modifier.STATIC | Modifier.ABSTRACT)) != 0) {
-            return null;
-        } else if ((mods & (Modifier.PUBLIC | Modifier.PROTECTED)) != 0) {
-            return meth;
-        } else if ((mods & Modifier.PRIVATE) != 0) {
-            return (cl == defCl) ? meth : null;
-        } else {
-            return packageEquals(cl, defCl) ? meth : null;
-        }
-    }
-
-    /**
-     * Returns non-static private method with given signature defined by given
-     * class, or null if none found.  Access checks are disabled on the
-     * returned method (if any).
-     */
-    private static Method getPrivateMethod(Class<?> cl, String name,
-                                           Class<?>[] argTypes,
-                                           Class<?> returnType)
-    {
-        try {
-            Method meth = cl.getDeclaredMethod(name, argTypes);
-            meth.setAccessible(true);
-            int mods = meth.getModifiers();
-            return ((meth.getReturnType() == returnType) &&
-                    ((mods & Modifier.STATIC) == 0) &&
-                    ((mods & Modifier.PRIVATE) != 0)) ? meth : null;
-        } catch (NoSuchMethodException ex) {
-            return null;
-        }
-    }
-
-    /**
-     * Returns true if classes are defined in the same runtime package, false
-     * otherwise.
-     */
-    private static boolean packageEquals(Class<?> cl1, Class<?> cl2) {
-        return (cl1.getClassLoader() == cl2.getClassLoader() &&
-                getPackageName(cl1).equals(getPackageName(cl2)));
-    }
-
-    /**
-     * Returns package name of given class.
-     */
-    private static String getPackageName(Class<?> cl) {
-        String s = cl.getName();
-        int i = s.lastIndexOf('[');
-        if (i >= 0) {
-            s = s.substring(i + 2);
-        }
-        i = s.lastIndexOf('.');
-        return (i >= 0) ? s.substring(0, i) : "";
-    }
-
-    /**
-     * Compares class names for equality, ignoring package names.  Returns true
-     * if class names equal, false otherwise.
-     */
-    private static boolean classNamesEqual(String name1, String name2) {
-        name1 = name1.substring(name1.lastIndexOf('.') + 1);
-        name2 = name2.substring(name2.lastIndexOf('.') + 1);
-        return name1.equals(name2);
-    }
-
-    /**
-     * Returns JVM type signature for given class.
-     */
-    private static String getClassSignature(Class<?> cl) {
-        StringBuilder sbuf = new StringBuilder();
-        while (cl.isArray()) {
-            sbuf.append('[');
-            cl = cl.getComponentType();
-        }
-        if (cl.isPrimitive()) {
-            if (cl == Integer.TYPE) {
-                sbuf.append('I');
-            } else if (cl == Byte.TYPE) {
-                sbuf.append('B');
-            } else if (cl == Long.TYPE) {
-                sbuf.append('J');
-            } else if (cl == Float.TYPE) {
-                sbuf.append('F');
-            } else if (cl == Double.TYPE) {
-                sbuf.append('D');
-            } else if (cl == Short.TYPE) {
-                sbuf.append('S');
-            } else if (cl == Character.TYPE) {
-                sbuf.append('C');
-            } else if (cl == Boolean.TYPE) {
-                sbuf.append('Z');
-            } else if (cl == Void.TYPE) {
-                sbuf.append('V');
-            } else {
-                throw new InternalError();
-            }
-        } else {
-            sbuf.append('L' + cl.getName().replace('.', '/') + ';');
-        }
-        return sbuf.toString();
-    }
-
-    /**
-     * Returns JVM type signature for given list of parameters and return type.
-     */
-    private static String getMethodSignature(Class<?>[] paramTypes,
-                                             Class<?> retType)
-    {
-        StringBuilder sbuf = new StringBuilder();
-        sbuf.append('(');
-        for (int i = 0; i < paramTypes.length; i++) {
-            sbuf.append(getClassSignature(paramTypes[i]));
-        }
-        sbuf.append(')');
-        sbuf.append(getClassSignature(retType));
-        return sbuf.toString();
-    }
-
-    /**
-     * Convenience method for throwing an exception that is either a
-     * RuntimeException, Error, or of some unexpected type (in which case it is
-     * wrapped inside an IOException).
-     */
-    private static void throwMiscException(Throwable th) throws IOException {
-        if (th instanceof RuntimeException) {
-            throw (RuntimeException) th;
-        } else if (th instanceof Error) {
-            throw (Error) th;
-        } else {
-            IOException ex = new IOException("unexpected exception type");
-            ex.initCause(th);
-            throw ex;
-        }
-    }
-
-    /**
-     * Returns ObjectStreamField array describing the serializable fields of
-     * the given class.  Serializable fields backed by an actual field of the
-     * class are represented by ObjectStreamFields with corresponding non-null
-     * Field objects.  Throws InvalidClassException if the (explicitly
-     * declared) serializable fields are invalid.
-     */
-    private static ObjectStreamField[] getSerialFields(Class<?> cl)
-            throws InvalidClassException
-    {
-        ObjectStreamField[] fields;
-        if (Serializable.class.isAssignableFrom(cl) &&
-                !Externalizable.class.isAssignableFrom(cl) &&
-                !Proxy.isProxyClass(cl) &&
-                !cl.isInterface())
-        {
-            if ((fields = getDeclaredSerialFields(cl)) == null) {
-                fields = getDefaultSerialFields(cl);
-            }
-            Arrays.sort(fields);
-        } else {
-            fields = NO_FIELDS;
-        }
-        return fields;
-    }
-
-    /**
-     * Returns serializable fields of given class as defined explicitly by a
-     * "serialPersistentFields" field, or null if no appropriate
-     * "serialPersistentFields" field is defined.  Serializable fields backed
-     * by an actual field of the class are represented by ObjectStreamFields
-     * with corresponding non-null Field objects.  For compatibility with past
-     * releases, a "serialPersistentFields" field with a null value is
-     * considered equivalent to not declaring "serialPersistentFields".  Throws
-     * InvalidClassException if the declared serializable fields are
-     * invalid--e.g., if multiple fields share the same name.
-     */
-    private static ObjectStreamField[] getDeclaredSerialFields(Class<?> cl)
-            throws InvalidClassException
-    {
-        ObjectStreamField[] serialPersistentFields = null;
-        try {
-            Field f = cl.getDeclaredField("serialPersistentFields");
-            int mask = Modifier.PRIVATE | Modifier.STATIC | Modifier.FINAL;
-            if ((f.getModifiers() & mask) == mask) {
-                f.setAccessible(true);
-                serialPersistentFields = (ObjectStreamField[]) f.get(null);
-            }
-        } catch (Exception ex) {
-        }
-        if (serialPersistentFields == null) {
-            return null;
-        } else if (serialPersistentFields.length == 0) {
-            return NO_FIELDS;
-        }
-
-        ObjectStreamField[] boundFields =
-                new ObjectStreamField[serialPersistentFields.length];
-        Set<String> fieldNames = new HashSet<>(serialPersistentFields.length);
-
-        for (int i = 0; i < serialPersistentFields.length; i++) {
-            ObjectStreamField spf = serialPersistentFields[i];
-
-            String fname = spf.getName();
-            if (fieldNames.contains(fname)) {
-                throw new InvalidClassException(
-                        "multiple serializable fields named " + fname);
-            }
-            fieldNames.add(fname);
-
-            try {
-                Field f = cl.getDeclaredField(fname);
-                if ((f.getType() == spf.getType()) &&
-                        ((f.getModifiers() & Modifier.STATIC) == 0))
-                {
-                    boundFields[i] =
-                            new ObjectStreamField(f, spf.isUnshared(), true);
-                }
-            } catch (NoSuchFieldException ex) {
-            }
-            if (boundFields[i] == null) {
-                boundFields[i] = new ObjectStreamField(
-                        fname, spf.getType(), spf.isUnshared());
-            }
-        }
-        return boundFields;
-    }
-
-    /**
-     * Returns array of ObjectStreamFields corresponding to all non-static
-     * non-transient fields declared by given class.  Each ObjectStreamField
-     * contains a Field object for the field it represents.  If no default
-     * serializable fields exist, NO_FIELDS is returned.
-     */
-    private static ObjectStreamField[] getDefaultSerialFields(Class<?> cl) {
-        Field[] clFields = cl.getDeclaredFields();
-        ArrayList<ObjectStreamField> list = new ArrayList<>();
-        int mask = Modifier.STATIC | Modifier.TRANSIENT;
-
-        for (int i = 0; i < clFields.length; i++) {
-            if ((clFields[i].getModifiers() & mask) == 0) {
-                list.add(new ObjectStreamField(clFields[i], false, true));
-            }
-        }
-        int size = list.size();
-        return (size == 0) ? NO_FIELDS :
-                list.toArray(new ObjectStreamField[size]);
-    }
-
-    /**
-     * Returns explicit serial version UID value declared by given class, or
-     * null if none.
-     */
-    private static Long getDeclaredSUID(Class<?> cl) {
-        try {
-            Field f = cl.getDeclaredField("serialVersionUID");
-            int mask = Modifier.STATIC | Modifier.FINAL;
-            if ((f.getModifiers() & mask) == mask) {
-                f.setAccessible(true);
-                return Long.valueOf(f.getLong(null));
-            }
-        } catch (Exception ex) {
-        }
-        return null;
-    }
-
-    /**
-     * Computes the default serial version UID value for the given class.
-     */
-    private static long computeDefaultSUID(Class<?> cl) {
-        if (!Serializable.class.isAssignableFrom(cl) || Proxy.isProxyClass(cl))
-        {
-            return 0L;
-        }
-
-        Digest digest = getDigest();
-        ByteArrayOutputStream bout = new ByteArrayOutputStream();
-        try {
-            DataOutputStream dout = new DataOutputStream(bout);
-
-            dout.writeUTF(cl.getName());
-
-            int classMods = cl.getModifiers() &
-                    (Modifier.PUBLIC | Modifier.FINAL |
-                            Modifier.INTERFACE | Modifier.ABSTRACT);
-
-            /*
-             * compensate for javac bug in which ABSTRACT bit was set for an
-             * interface only if the interface declared methods
-             */
-            Method[] methods = cl.getDeclaredMethods();
-            if ((classMods & Modifier.INTERFACE) != 0) {
-                classMods = (methods.length > 0) ?
-                        (classMods | Modifier.ABSTRACT) :
-                        (classMods & ~Modifier.ABSTRACT);
-            }
-            dout.writeInt(classMods);
-
-            if (!cl.isArray()) {
-                /*
-                 * compensate for change in 1.2FCS in which
-                 * Class.getInterfaces() was modified to return Cloneable and
-                 * Serializable for array classes.
-                 */
-                Class<?>[] interfaces = cl.getInterfaces();
-                String[] ifaceNames = new String[interfaces.length];
-                for (int i = 0; i < interfaces.length; i++) {
-                    ifaceNames[i] = interfaces[i].getName();
-                }
-                Arrays.sort(ifaceNames);
-                for (int i = 0; i < ifaceNames.length; i++) {
-                    dout.writeUTF(ifaceNames[i]);
-                }
-            }
-
-            Field[] fields = cl.getDeclaredFields();
-            MemberSignature[] fieldSigs = new MemberSignature[fields.length];
-            for (int i = 0; i < fields.length; i++) {
-                fieldSigs[i] = new MemberSignature(fields[i]);
-            }
-            Arrays.sort(fieldSigs, new Comparator<MemberSignature>() {
-                public int compare(MemberSignature ms1, MemberSignature ms2) {
-                    return ms1.name.compareTo(ms2.name);
-                }
-            });
-            for (int i = 0; i < fieldSigs.length; i++) {
-                MemberSignature sig = fieldSigs[i];
-                int mods = sig.member.getModifiers() &
-                        (Modifier.PUBLIC | Modifier.PRIVATE | Modifier.PROTECTED |
-                                Modifier.STATIC | Modifier.FINAL | Modifier.VOLATILE |
-                                Modifier.TRANSIENT);
-                if (((mods & Modifier.PRIVATE) == 0) ||
-                        ((mods & (Modifier.STATIC | Modifier.TRANSIENT)) == 0))
-                {
-                    dout.writeUTF(sig.name);
-                    dout.writeInt(mods);
-                    dout.writeUTF(sig.signature);
-                }
-            }
-
-            /* J2ObjC removed android change
-            // BEGIN Android-changed: Fix/log clinit serialization workaround. b/29064453
-            // Prior to SDK 24 hasStaticInitializer() would return true if the superclass had a
-            // static initializer, that was contrary to the specification. In SDK 24 the default
-            // behavior was corrected but the old behavior was preserved for apps that targeted 23
-            // or below in order to maintain backwards compatibility.
-            //
-            // if (hasStaticInitializer(cl)) {
-            boolean inheritStaticInitializer =
-                    (VMRuntime.getRuntime().getTargetSdkVersion()
-                            <= MAX_SDK_TARGET_FOR_CLINIT_UIDGEN_WORKAROUND);
-            boolean warnIncompatibleSUIDChange = false;
-            if (hasStaticInitializer(cl, inheritStaticInitializer)) {
-                // If a static initializer was found but the current class does not have one then
-                // the class's default SUID will change if the app targets SDK > 24 so send a
-                // warning.
-                if (inheritStaticInitializer && !hasStaticInitializer(cl, false)) {
-                    // Defer until hash has been calculated so the warning message can give precise
-                    // instructions to the developer on how to fix the problems.
-                    warnIncompatibleSUIDChange = true;
-                }
-                // END Android-changed: Fix/log clinit serialization workaround. b/29064453
-                dout.writeUTF("<clinit>");
-                dout.writeInt(Modifier.STATIC);
-                dout.writeUTF("()V");
-            }
-
-            if (hasStaticInitializer(cl)) {
-                dout.writeUTF("<clinit>");
-                dout.writeInt(Modifier.STATIC);
-                dout.writeUTF("()V");
-            }
-             */
-
-            Constructor<?>[] cons = cl.getDeclaredConstructors();
-            MemberSignature[] consSigs = new MemberSignature[cons.length];
-            for (int i = 0; i < cons.length; i++) {
-                consSigs[i] = new MemberSignature(cons[i]);
-            }
-            Arrays.sort(consSigs, new Comparator<MemberSignature>() {
-                public int compare(MemberSignature ms1, MemberSignature ms2) {
-                    return ms1.signature.compareTo(ms2.signature);
-                }
-            });
-            for (int i = 0; i < consSigs.length; i++) {
-                MemberSignature sig = consSigs[i];
-                int mods = sig.member.getModifiers() &
-                        (Modifier.PUBLIC | Modifier.PRIVATE | Modifier.PROTECTED |
-                                Modifier.STATIC | Modifier.FINAL |
-                                Modifier.SYNCHRONIZED | Modifier.NATIVE |
-                                Modifier.ABSTRACT | Modifier.STRICT);
-                if ((mods & Modifier.PRIVATE) == 0) {
-                    dout.writeUTF("<init>");
-                    dout.writeInt(mods);
-                    dout.writeUTF(sig.signature.replace('/', '.'));
-                }
-            }
-
-            MemberSignature[] methSigs = new MemberSignature[methods.length];
-            for (int i = 0; i < methods.length; i++) {
-                methSigs[i] = new MemberSignature(methods[i]);
-            }
-            Arrays.sort(methSigs, new Comparator<MemberSignature>() {
-                public int compare(MemberSignature ms1, MemberSignature ms2) {
-                    int comp = ms1.name.compareTo(ms2.name);
-                    if (comp == 0) {
-                        comp = ms1.signature.compareTo(ms2.signature);
-                    }
-                    return comp;
-                }
-            });
-            for (int i = 0; i < methSigs.length; i++) {
-                MemberSignature sig = methSigs[i];
-                int mods = sig.member.getModifiers() &
-                        (Modifier.PUBLIC | Modifier.PRIVATE | Modifier.PROTECTED |
-                                Modifier.STATIC | Modifier.FINAL |
-                                Modifier.SYNCHRONIZED | Modifier.NATIVE |
-                                Modifier.ABSTRACT | Modifier.STRICT);
-                if ((mods & Modifier.PRIVATE) == 0) {
-                    dout.writeUTF(sig.name);
-                    dout.writeInt(mods);
-                    dout.writeUTF(sig.signature.replace('/', '.'));
-                }
-            }
-
-            dout.flush();
-        } catch (IOException ex) {
-            throw new InternalError(ex);
-        }
-
-        // now compute the UID based on the SHA
-        byte[] hashBytes = digest.digest(bout.toByteArray());
-        long hash = 0;
-        for (int i = Math.min(hashBytes.length, 8) - 1; i >= 0; i--) {
-            hash = (hash << 8) | (hashBytes[i] & 0xFF);
-        }
-        /* J2ObjC Removed with removal of inheritStaticInitializer section
-
-        // BEGIN Android-added: Fix/log clinit serialization workaround. b/29064453
-        // ObjectStreamClass instances are cached per Class and caches its default
-        // serialVersionUID so it will only log one message per class per app process
-        // irrespective of the number of times the class is serialized.
-        if (warnIncompatibleSUIDChange) {
-            suidCompatibilityListener.warnDefaultSUIDTargetVersionDependent(cl, hash);
-        }
-        // END Android-added: Fix/log clinit serialization workaround. b/29064453
-         */
-        return hash;
->>>>>>> ae15af4d
     }
 
     // j2objc: dynamically load MessageDigest to avoid linking jre_security unnecessarily.
@@ -2580,7 +1756,6 @@
 
     // BEGIN Android-changed: Fix/log clinit serialization workaround. b/29064453
     /**
-<<<<<<< HEAD
      * Computes the default serial version UID value for the given class.
      */
     private static long computeDefaultSUID(Class<?> cl) {
@@ -2779,7 +1954,21 @@
     // J2ObjC: dynamically load MessageDigest to avoid linking jre_security unnecessarily.
     static interface Digest {
         byte[] digest(byte[] input);
-=======
+    }
+
+    private static Digest getDigest() {
+        try {
+            Class<?> digestClass = Class.forName("java.io.SerialVersionUIDDigest");
+            return (Digest) digestClass.newInstance();
+        } catch (Exception e) {
+            throw new LibraryNotLinkedError(
+                    "SerialVersionUID hashing", "jre_security", "JavaIoSerialVersionUIDDigest",
+                    "3) Add serialVersionUID fields to all Serializable classes.");
+        }
+    }
+
+    // BEGIN Android-changed: Fix/log clinit serialization workaround. b/29064453
+    /**
      * Created for testing as there is no nice way to detect when a message is logged.
      *
      * @hide
@@ -2794,37 +1983,6 @@
          * @param hash the computed value.
          */
         void warnDefaultSUIDTargetVersionDependent(Class<?> clazz, long hash);
->>>>>>> ae15af4d
-    }
-
-    private static Digest getDigest() {
-        try {
-            Class<?> digestClass = Class.forName("java.io.SerialVersionUIDDigest");
-            return (Digest) digestClass.newInstance();
-        } catch (Exception e) {
-            throw new LibraryNotLinkedError(
-                    "SerialVersionUID hashing", "jre_security", "JavaIoSerialVersionUIDDigest",
-                    "3) Add serialVersionUID fields to all Serializable classes.");
-        }
-    }
-
-    // BEGIN Android-changed: Fix/log clinit serialization workaround. b/29064453
-    /**
-<<<<<<< HEAD
-     * Created for testing as there is no nice way to detect when a message is logged.
-     *
-     * @hide
-     */
-    public interface DefaultSUIDCompatibilityListener {
-        /**
-         * Called when a class being serialized/deserialized relies on the default SUID computation
-         * (because it has no explicit {@code serialVersionUID} field) where that computation is
-         * dependent on the app's targetSdkVersion.
-         *
-         * @param clazz the clazz for which the default SUID is being computed.
-         * @param hash the computed value.
-         */
-        void warnDefaultSUIDTargetVersionDependent(Class<?> clazz, long hash);
     }
 
     /**
@@ -2842,72 +2000,9 @@
 
     /** Max SDK target version for which we use buggy hasStaticInitializer implementation. */
     static final int MAX_SDK_TARGET_FOR_CLINIT_UIDGEN_WORKAROUND = 23;
-=======
-     * Public and mutable for testing purposes.
-     *
-     * @hide
-     */
-    public static DefaultSUIDCompatibilityListener suidCompatibilityListener =
-            (clazz, hash) -> {
-                System.logW("Class " + clazz.getCanonicalName() + " relies on its default SUID which"
-                        + " is dependent on the app's targetSdkVersion. To avoid problems during upgrade"
-                        + " add the following to class " + clazz.getCanonicalName() + "\n"
-                        + "    private static final long serialVersionUID = " + hash + "L;");
-            };
-
-    /** Max SDK target version for which we use buggy hasStaticInitializer implementation. */
-    static final int MAX_SDK_TARGET_FOR_CLINIT_UIDGEN_WORKAROUND = 23;
-
-    /**
-     * J2ObjC removed
-     *
-     * Returns true if the given class defines a static initializer method,
-     * false otherwise.
-     *
-     * @param inheritStaticInitializer if false then this method will return true iff the given
-     * class has its own static initializer, if true (used for backwards compatibility for apps
-     * that target SDK version <= {@link #MAX_SDK_TARGET_FOR_CLINIT_UIDGEN_WORKAROUND}) it will
-     * return true if the given class or any of its ancestor classes have a static initializer.
-     */
-    /* private native static boolean hasStaticInitializer(
-            Class<?> cl, boolean inheritStaticInitializer); */
-    // END Android-changed: Fix/log clinit serialization workaround. b/29064453
-
-    /**
-     * Class for computing and caching field/constructor/method signatures
-     * during serialVersionUID calculation.
-     */
-    private static class MemberSignature {
-
-        public final Member member;
-        public final String name;
-        public final String signature;
-
-        public MemberSignature(Field field) {
-            member = field;
-            name = field.getName();
-            signature = getClassSignature(field.getType());
-        }
-
-        public MemberSignature(Constructor<?> cons) {
-            member = cons;
-            name = cons.getName();
-            signature = getMethodSignature(
-                    cons.getParameterTypes(), Void.TYPE);
-        }
-
-        public MemberSignature(Method meth) {
-            member = meth;
-            name = meth.getName();
-            signature = getMethodSignature(
-                    meth.getParameterTypes(), meth.getReturnType());
-        }
-    }
->>>>>>> ae15af4d
 
     //J2ObjC: android change not supported
     /**
-<<<<<<< HEAD
      * Returns true if the given class defines a static initializer method,
      * false otherwise.
      *
@@ -3410,469 +2505,6 @@
     //             "is not supported on SDK " + targetSdkVersion);
     // }
     // END Android-added: Keep some private API for app compat. b/28283540.
-=======
-     * Class for setting and retrieving serializable field values in batch.
-     */
-    // REMIND: dynamically generate these?
-    private static class FieldReflector {
-
-        /** handle for performing unsafe operations */
-        private static final Unsafe unsafe = Unsafe.getUnsafe();
-
-        /** fields to operate on */
-        private final ObjectStreamField[] fields;
-        /** number of primitive fields */
-        private final int numPrimFields;
-        /** unsafe field keys for reading fields - may contain dupes */
-        private final long[] readKeys;
-        /** unsafe fields keys for writing fields - no dupes */
-        private final long[] writeKeys;
-        /** field data offsets */
-        private final int[] offsets;
-        /** field type codes */
-        private final char[] typeCodes;
-        /** field types */
-        private final Class<?>[] types;
-
-        /**
-         * Constructs FieldReflector capable of setting/getting values from the
-         * subset of fields whose ObjectStreamFields contain non-null
-         * reflective Field objects.  ObjectStreamFields with null Fields are
-         * treated as filler, for which get operations return default values
-         * and set operations discard given values.
-         */
-        FieldReflector(ObjectStreamField[] fields) {
-            this.fields = fields;
-            int nfields = fields.length;
-            readKeys = new long[nfields];
-            writeKeys = new long[nfields];
-            offsets = new int[nfields];
-            typeCodes = new char[nfields];
-            ArrayList<Class<?>> typeList = new ArrayList<>();
-            Set<Long> usedKeys = new HashSet<>();
-
-
-            for (int i = 0; i < nfields; i++) {
-                ObjectStreamField f = fields[i];
-                Field rf = f.getField();
-                long key = (rf != null) ?
-                        unsafe.objectFieldOffset(rf) : Unsafe.INVALID_FIELD_OFFSET;
-                readKeys[i] = key;
-                writeKeys[i] = usedKeys.add(key) ?
-                        key : Unsafe.INVALID_FIELD_OFFSET;
-                offsets[i] = f.getOffset();
-                typeCodes[i] = f.getTypeCode();
-                if (!f.isPrimitive()) {
-                    typeList.add((rf != null) ? rf.getType() : null);
-                }
-            }
-
-            types = typeList.toArray(new Class<?>[typeList.size()]);
-            numPrimFields = nfields - types.length;
-        }
-
-        /**
-         * Returns list of ObjectStreamFields representing fields operated on
-         * by this reflector.  The shared/unshared values and Field objects
-         * contained by ObjectStreamFields in the list reflect their bindings
-         * to locally defined serializable fields.
-         */
-        ObjectStreamField[] getFields() {
-            return fields;
-        }
-
-        /**
-         * Fetches the serializable primitive field values of object obj and
-         * marshals them into byte array buf starting at offset 0.  The caller
-         * is responsible for ensuring that obj is of the proper type.
-         */
-        void getPrimFieldValues(Object obj, byte[] buf) {
-            if (obj == null) {
-                throw new NullPointerException();
-            }
-            /* assuming checkDefaultSerialize() has been called on the class
-             * descriptor this FieldReflector was obtained from, no field keys
-             * in array should be equal to Unsafe.INVALID_FIELD_OFFSET.
-             */
-            for (int i = 0; i < numPrimFields; i++) {
-                long key = readKeys[i];
-                int off = offsets[i];
-                switch (typeCodes[i]) {
-                    case 'Z':
-                        Bits.putBoolean(buf, off, unsafe.getBoolean(obj, key));
-                        break;
-
-                    case 'B':
-                        buf[off] = unsafe.getByte(obj, key);
-                        break;
-
-                    case 'C':
-                        Bits.putChar(buf, off, unsafe.getChar(obj, key));
-                        break;
-
-                    case 'S':
-                        Bits.putShort(buf, off, unsafe.getShort(obj, key));
-                        break;
-
-                    case 'I':
-                        Bits.putInt(buf, off, unsafe.getInt(obj, key));
-                        break;
-
-                    case 'F':
-                        Bits.putFloat(buf, off, unsafe.getFloat(obj, key));
-                        break;
-
-                    case 'J':
-                        Bits.putLong(buf, off, unsafe.getLong(obj, key));
-                        break;
-
-                    case 'D':
-                        Bits.putDouble(buf, off, unsafe.getDouble(obj, key));
-                        break;
-
-                    default:
-                        throw new InternalError();
-                }
-            }
-        }
-
-        /**
-         * Sets the serializable primitive fields of object obj using values
-         * unmarshalled from byte array buf starting at offset 0.  The caller
-         * is responsible for ensuring that obj is of the proper type.
-         */
-        void setPrimFieldValues(Object obj, byte[] buf) {
-            if (obj == null) {
-                throw new NullPointerException();
-            }
-            for (int i = 0; i < numPrimFields; i++) {
-                long key = writeKeys[i];
-                if (key == Unsafe.INVALID_FIELD_OFFSET) {
-                    continue;           // discard value
-                }
-                int off = offsets[i];
-                switch (typeCodes[i]) {
-                    case 'Z':
-                        unsafe.putBoolean(obj, key, Bits.getBoolean(buf, off));
-                        break;
-
-                    case 'B':
-                        unsafe.putByte(obj, key, buf[off]);
-                        break;
-
-                    case 'C':
-                        unsafe.putChar(obj, key, Bits.getChar(buf, off));
-                        break;
-
-                    case 'S':
-                        unsafe.putShort(obj, key, Bits.getShort(buf, off));
-                        break;
-
-                    case 'I':
-                        unsafe.putInt(obj, key, Bits.getInt(buf, off));
-                        break;
-
-                    case 'F':
-                        unsafe.putFloat(obj, key, Bits.getFloat(buf, off));
-                        break;
-
-                    case 'J':
-                        unsafe.putLong(obj, key, Bits.getLong(buf, off));
-                        break;
-
-                    case 'D':
-                        unsafe.putDouble(obj, key, Bits.getDouble(buf, off));
-                        break;
-
-                    default:
-                        throw new InternalError();
-                }
-            }
-        }
-
-        /**
-         * Fetches the serializable object field values of object obj and
-         * stores them in array vals starting at offset 0.  The caller is
-         * responsible for ensuring that obj is of the proper type.
-         */
-        void getObjFieldValues(Object obj, Object[] vals) {
-            if (obj == null) {
-                throw new NullPointerException();
-            }
-            /* assuming checkDefaultSerialize() has been called on the class
-             * descriptor this FieldReflector was obtained from, no field keys
-             * in array should be equal to Unsafe.INVALID_FIELD_OFFSET.
-             */
-            for (int i = numPrimFields; i < fields.length; i++) {
-                switch (typeCodes[i]) {
-                    case 'L':
-                    case '[':
-                        vals[offsets[i]] = unsafe.getObject(obj, readKeys[i]);
-                        break;
-
-                    default:
-                        throw new InternalError();
-                }
-            }
-        }
-
-        /**
-         * Sets the serializable object fields of object obj using values from
-         * array vals starting at offset 0.  The caller is responsible for
-         * ensuring that obj is of the proper type; however, attempts to set a
-         * field with a value of the wrong type will trigger an appropriate
-         * ClassCastException.
-         */
-        void setObjFieldValues(Object obj, Object[] vals) {
-            if (obj == null) {
-                throw new NullPointerException();
-            }
-            for (int i = numPrimFields; i < fields.length; i++) {
-                long key = writeKeys[i];
-                if (key == Unsafe.INVALID_FIELD_OFFSET) {
-                    continue;           // discard value
-                }
-                switch (typeCodes[i]) {
-                    case 'L':
-                    case '[':
-                        Object val = vals[offsets[i]];
-                        if (val != null &&
-                                !types[i - numPrimFields].isInstance(val))
-                        {
-                            Field f = fields[i].getField();
-                            throw new ClassCastException(
-                                    "cannot assign instance of " +
-                                            val.getClass().getName() + " to field " +
-                                            f.getDeclaringClass().getName() + "." +
-                                            f.getName() + " of type " +
-                                            f.getType().getName() + " in instance of " +
-                                            obj.getClass().getName());
-                        }
-                        unsafe.putObject(obj, key, val);
-                        break;
-
-                    default:
-                        throw new InternalError();
-                }
-            }
-        }
-    }
-
-    /**
-     * Matches given set of serializable fields with serializable fields
-     * described by the given local class descriptor, and returns a
-     * FieldReflector instance capable of setting/getting values from the
-     * subset of fields that match (non-matching fields are treated as filler,
-     * for which get operations return default values and set operations
-     * discard given values).  Throws InvalidClassException if unresolvable
-     * type conflicts exist between the two sets of fields.
-     */
-    private static FieldReflector getReflector(ObjectStreamField[] fields,
-                                               ObjectStreamClass localDesc)
-            throws InvalidClassException
-    {
-        // class irrelevant if no fields
-        Class<?> cl = (localDesc != null && fields.length > 0) ?
-                localDesc.cl : null;
-        processQueue(Caches.reflectorsQueue, Caches.reflectors);
-        FieldReflectorKey key = new FieldReflectorKey(cl, fields,
-                Caches.reflectorsQueue);
-        Reference<?> ref = Caches.reflectors.get(key);
-        Object entry = null;
-        if (ref != null) {
-            entry = ref.get();
-        }
-        EntryFuture future = null;
-        if (entry == null) {
-            EntryFuture newEntry = new EntryFuture();
-            Reference<?> newRef = new SoftReference<>(newEntry);
-            do {
-                if (ref != null) {
-                    Caches.reflectors.remove(key, ref);
-                }
-                ref = Caches.reflectors.putIfAbsent(key, newRef);
-                if (ref != null) {
-                    entry = ref.get();
-                }
-            } while (ref != null && entry == null);
-            if (entry == null) {
-                future = newEntry;
-            }
-        }
-
-        if (entry instanceof FieldReflector) {  // check common case first
-            return (FieldReflector) entry;
-        } else if (entry instanceof EntryFuture) {
-            entry = ((EntryFuture) entry).get();
-        } else if (entry == null) {
-            try {
-                entry = new FieldReflector(matchFields(fields, localDesc));
-            } catch (Throwable th) {
-                entry = th;
-            }
-            future.set(entry);
-            Caches.reflectors.put(key, new SoftReference<Object>(entry));
-        }
-
-        if (entry instanceof FieldReflector) {
-            return (FieldReflector) entry;
-        } else if (entry instanceof InvalidClassException) {
-            throw (InvalidClassException) entry;
-        } else if (entry instanceof RuntimeException) {
-            throw (RuntimeException) entry;
-        } else if (entry instanceof Error) {
-            throw (Error) entry;
-        } else {
-            throw new InternalError("unexpected entry: " + entry);
-        }
-    }
-
-    /**
-     * FieldReflector cache lookup key.  Keys are considered equal if they
-     * refer to the same class and equivalent field formats.
-     */
-    private static class FieldReflectorKey extends WeakReference<Class<?>> {
-
-        private final String sigs;
-        private final int hash;
-        private final boolean nullClass;
-
-        FieldReflectorKey(Class<?> cl, ObjectStreamField[] fields,
-                          ReferenceQueue<Class<?>> queue)
-        {
-            super(cl, queue);
-            nullClass = (cl == null);
-            StringBuilder sbuf = new StringBuilder();
-            for (int i = 0; i < fields.length; i++) {
-                ObjectStreamField f = fields[i];
-                sbuf.append(f.getName()).append(f.getSignature());
-            }
-            sigs = sbuf.toString();
-            hash = System.identityHashCode(cl) + sigs.hashCode();
-        }
-
-        public int hashCode() {
-            return hash;
-        }
-
-        public boolean equals(Object obj) {
-            if (obj == this) {
-                return true;
-            }
-
-            if (obj instanceof FieldReflectorKey) {
-                FieldReflectorKey other = (FieldReflectorKey) obj;
-                Class<?> referent;
-                return (nullClass ? other.nullClass
-                        : ((referent = get()) != null) &&
-                        (referent == other.get())) &&
-                        sigs.equals(other.sigs);
-            } else {
-                return false;
-            }
-        }
-    }
-
-    /**
-     * Matches given set of serializable fields with serializable fields
-     * obtained from the given local class descriptor (which contain bindings
-     * to reflective Field objects).  Returns list of ObjectStreamFields in
-     * which each ObjectStreamField whose signature matches that of a local
-     * field contains a Field object for that field; unmatched
-     * ObjectStreamFields contain null Field objects.  Shared/unshared settings
-     * of the returned ObjectStreamFields also reflect those of matched local
-     * ObjectStreamFields.  Throws InvalidClassException if unresolvable type
-     * conflicts exist between the two sets of fields.
-     */
-    private static ObjectStreamField[] matchFields(ObjectStreamField[] fields,
-                                                   ObjectStreamClass localDesc)
-            throws InvalidClassException
-    {
-        ObjectStreamField[] localFields = (localDesc != null) ?
-                localDesc.fields : NO_FIELDS;
-
-        /*
-         * Even if fields == localFields, we cannot simply return localFields
-         * here.  In previous implementations of serialization,
-         * ObjectStreamField.getType() returned Object.class if the
-         * ObjectStreamField represented a non-primitive field and belonged to
-         * a non-local class descriptor.  To preserve this (questionable)
-         * behavior, the ObjectStreamField instances returned by matchFields
-         * cannot report non-primitive types other than Object.class; hence
-         * localFields cannot be returned directly.
-         */
-
-        ObjectStreamField[] matches = new ObjectStreamField[fields.length];
-        for (int i = 0; i < fields.length; i++) {
-            ObjectStreamField f = fields[i], m = null;
-            for (int j = 0; j < localFields.length; j++) {
-                ObjectStreamField lf = localFields[j];
-                // Android-changed: We can have fields with a same name and a different type.
-                if (f.getName().equals(lf.getName()) &&
-                        f.getSignature().equals(lf.getSignature())) {
-                    if (lf.getField() != null) {
-                        m = new ObjectStreamField(
-                                lf.getField(), lf.isUnshared(), false);
-                    } else {
-                        m = new ObjectStreamField(
-                                lf.getName(), lf.getSignature(), lf.isUnshared());
-                    }
-                }
-            }
-            if (m == null) {
-                m = new ObjectStreamField(
-                        f.getName(), f.getSignature(), false);
-            }
-            m.setOffset(f.getOffset());
-            matches[i] = m;
-        }
-        return matches;
-    }
-
-    /* J2ObjC removed
-    // BEGIN Android-added: Keep some private API for app compat. b/28283540.
-    // NOTE: The following couple of methods are left here because frameworks such as objenesis
-    // use them.
-    //
-    // **** THESE METHODS WILL BE REMOVED IN A FUTURE ANDROID RELEASE ****.
-    //
-    private static long getConstructorId(Class<?> clazz) {
-        final int targetSdkVersion = VMRuntime.getRuntime().getTargetSdkVersion();
-        if (targetSdkVersion > 0 && targetSdkVersion <= 24) {
-            System.logE("WARNING: ObjectStreamClass.getConstructorId(Class<?>) is private API and" +
-                    "will be removed in a future Android release.");
-            // NOTE: This method is a stub that returns a fixed value. It's meant to be used
-            // with newInstance(Class<?>, long) and our current implementation of that method ignores
-            // the "constructorId" argument. We return :
-            //
-            // oh one one eight nine nine nine
-            // eight eight one nine nine
-            // nine one one nine seven two five
-            // three
-            //
-            // in all cases.
-            return 1189998819991197253L;
-        }
-
-        throw new UnsupportedOperationException("ObjectStreamClass.getConstructorId(Class<?>) is " +
-                "not supported on SDK " + targetSdkVersion);
-    }
-
-    private static Object newInstance(Class<?> clazz, long constructorId) {
-        final int targetSdkVersion = VMRuntime.getRuntime().getTargetSdkVersion();
-        if (targetSdkVersion > 0 && targetSdkVersion <= 24) {
-            System.logE("WARNING: ObjectStreamClass.newInstance(Class<?>, long) is private API and" +
-                    "will be removed in a future Android release.");
-            return sun.misc.Unsafe.getUnsafe().allocateInstance(clazz);
-        }
-
-        throw new UnsupportedOperationException("ObjectStreamClass.newInstance(Class<?>, long) " +
-                "is not supported on SDK " + targetSdkVersion);
-    }
-    // END Android-added: Keep some private API for app compat. b/28283540.
-     */
-
->>>>>>> ae15af4d
 
     /**
      * Removes from the specified map any keys that have been enqueued
