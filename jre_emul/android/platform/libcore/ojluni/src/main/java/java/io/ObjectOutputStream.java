/*
 * Copyright (C) 2014 The Android Open Source Project
 * Copyright (c) 1996, 2013, Oracle and/or its affiliates. All rights reserved.
 * DO NOT ALTER OR REMOVE COPYRIGHT NOTICES OR THIS FILE HEADER.
 *
 * This code is free software; you can redistribute it and/or modify it
 * under the terms of the GNU General Public License version 2 only, as
 * published by the Free Software Foundation.  Oracle designates this
 * particular file as subject to the "Classpath" exception as provided
 * by Oracle in the LICENSE file that accompanied this code.
 *
 * This code is distributed in the hope that it will be useful, but WITHOUT
 * ANY WARRANTY; without even the implied warranty of MERCHANTABILITY or
 * FITNESS FOR A PARTICULAR PURPOSE.  See the GNU General Public License
 * version 2 for more details (a copy is included in the LICENSE file that
 * accompanied this code).
 *
 * You should have received a copy of the GNU General Public License version
 * 2 along with this work; if not, write to the Free Software Foundation,
 * Inc., 51 Franklin St, Fifth Floor, Boston, MA 02110-1301 USA.
 *
 * Please contact Oracle, 500 Oracle Parkway, Redwood Shores, CA 94065 USA
 * or visit www.oracle.com if you need additional information or have any
 * questions.
 */

package java.io;

import java.io.ObjectStreamClass.WeakClassKey;
import java.lang.ref.ReferenceQueue;
import java.security.AccessController;
import java.security.PrivilegedAction;
import java.util.ArrayList;
import java.util.Arrays;
import java.util.List;
import java.util.concurrent.ConcurrentHashMap;
import java.util.concurrent.ConcurrentMap;
import static java.io.ObjectStreamClass.processQueue;
<<<<<<< HEAD
//import java.io.SerialCallbackContext;
=======
>>>>>>> ae15af4d
import sun.reflect.misc.ReflectUtil;

/**
 * An ObjectOutputStream writes primitive data types and graphs of Java objects
 * to an OutputStream.  The objects can be read (reconstituted) using an
 * ObjectInputStream.  Persistent storage of objects can be accomplished by
 * using a file for the stream.  If the stream is a network socket stream, the
 * objects can be reconstituted on another host or in another process.
 *
 * <p>Only objects that support the java.io.Serializable interface can be
 * written to streams.  The class of each serializable object is encoded
 * including the class name and signature of the class, the values of the
 * object's fields and arrays, and the closure of any other objects referenced
 * from the initial objects.
 *
 * <p>The method writeObject is used to write an object to the stream.  Any
 * object, including Strings and arrays, is written with writeObject. Multiple
 * objects or primitives can be written to the stream.  The objects must be
 * read back from the corresponding ObjectInputstream with the same types and
 * in the same order as they were written.
 *
 * <p>Primitive data types can also be written to the stream using the
 * appropriate methods from DataOutput. Strings can also be written using the
 * writeUTF method.
 *
 * <p>The default serialization mechanism for an object writes the class of the
 * object, the class signature, and the values of all non-transient and
 * non-static fields.  References to other objects (except in transient or
 * static fields) cause those objects to be written also. Multiple references
 * to a single object are encoded using a reference sharing mechanism so that
 * graphs of objects can be restored to the same shape as when the original was
 * written.
 *
 * <p>For example to write an object that can be read by the example in
 * ObjectInputStream:
 * <br>
 * <pre>
 *      FileOutputStream fos = new FileOutputStream("t.tmp");
 *      ObjectOutputStream oos = new ObjectOutputStream(fos);
 *
 *      oos.writeInt(12345);
 *      oos.writeObject("Today");
 *      oos.writeObject(new Date());
 *
 *      oos.close();
 * </pre>
 *
 * <p>Classes that require special handling during the serialization and
 * deserialization process must implement special methods with these exact
 * signatures:
 * <br>
 * <pre>
 * private void readObject(java.io.ObjectInputStream stream)
 *     throws IOException, ClassNotFoundException;
 * private void writeObject(java.io.ObjectOutputStream stream)
 *     throws IOException
 * private void readObjectNoData()
 *     throws ObjectStreamException;
 * </pre>
 *
 * <p>The writeObject method is responsible for writing the state of the object
 * for its particular class so that the corresponding readObject method can
 * restore it.  The method does not need to concern itself with the state
 * belonging to the object's superclasses or subclasses.  State is saved by
 * writing the individual fields to the ObjectOutputStream using the
 * writeObject method or by using the methods for primitive data types
 * supported by DataOutput.
 *
 * <p>Serialization does not write out the fields of any object that does not
 * implement the java.io.Serializable interface.  Subclasses of Objects that
 * are not serializable can be serializable. In this case the non-serializable
 * class must have a no-arg constructor to allow its fields to be initialized.
 * In this case it is the responsibility of the subclass to save and restore
 * the state of the non-serializable class. It is frequently the case that the
 * fields of that class are accessible (public, package, or protected) or that
 * there are get and set methods that can be used to restore the state.
 *
 * <p>Serialization of an object can be prevented by implementing writeObject
 * and readObject methods that throw the NotSerializableException.  The
 * exception will be caught by the ObjectOutputStream and abort the
 * serialization process.
 *
 * <p>Implementing the Externalizable interface allows the object to assume
 * complete control over the contents and format of the object's serialized
 * form.  The methods of the Externalizable interface, writeExternal and
 * readExternal, are called to save and restore the objects state.  When
 * implemented by a class they can write and read their own state using all of
 * the methods of ObjectOutput and ObjectInput.  It is the responsibility of
 * the objects to handle any versioning that occurs.
 *
 * <p>Enum constants are serialized differently than ordinary serializable or
 * externalizable objects.  The serialized form of an enum constant consists
 * solely of its name; field values of the constant are not transmitted.  To
 * serialize an enum constant, ObjectOutputStream writes the string returned by
 * the constant's name method.  Like other serializable or externalizable
 * objects, enum constants can function as the targets of back references
 * appearing subsequently in the serialization stream.  The process by which
 * enum constants are serialized cannot be customized; any class-specific
 * writeObject and writeReplace methods defined by enum types are ignored
 * during serialization.  Similarly, any serialPersistentFields or
 * serialVersionUID field declarations are also ignored--all enum types have a
 * fixed serialVersionUID of 0L.
 *
 * <p>Primitive data, excluding serializable fields and externalizable data, is
 * written to the ObjectOutputStream in block-data records. A block data record
 * is composed of a header and data. The block data header consists of a marker
 * and the number of bytes to follow the header.  Consecutive primitive data
 * writes are merged into one block-data record.  The blocking factor used for
 * a block-data record will be 1024 bytes.  Each block-data record will be
 * filled up to 1024 bytes, or be written whenever there is a termination of
 * block-data mode.  Calls to the ObjectOutputStream methods writeObject,
 * defaultWriteObject and writeFields initially terminate any existing
 * block-data record.
 *
 * @author      Mike Warres
 * @author      Roger Riggs
 * @see java.io.DataOutput
 * @see java.io.ObjectInputStream
 * @see java.io.Serializable
 * @see java.io.Externalizable
 * @see <a href="../../../platform/serialization/spec/output.html">Object Serialization Specification, Section 2, Object Output Classes</a>
 * @since       JDK1.1
 */
public class ObjectOutputStream
        extends OutputStream implements ObjectOutput, ObjectStreamConstants
{

    private static class Caches {
        /** cache of subclass security audit results */
        static final ConcurrentMap<WeakClassKey,Boolean> subclassAudits =
                new ConcurrentHashMap<>();

        /** queue for WeakReferences to audited subclasses */
        static final ReferenceQueue<Class<?>> subclassAuditsQueue =
                new ReferenceQueue<>();
    }

    /** filter stream for handling block data conversion */
    private final BlockDataOutputStream bout;
    /** obj -> wire handle map */
    private final HandleTable handles;
    /** obj -> replacement obj map */
    private final ReplaceTable subs;
    /** stream protocol version */
    private int protocol = PROTOCOL_VERSION_2;
    /** recursion depth */
    private int depth;

    /** buffer for writing primitive field values */
    private byte[] primVals;

    /** if true, invoke writeObjectOverride() instead of writeObject() */
    private final boolean enableOverride;
    /** if true, invoke replaceObject() */
    private boolean enableReplace;

    // values below valid only during upcalls to writeObject()/writeExternal()
    /**
     * Context during upcalls to class-defined writeObject methods; holds
     * object currently being serialized and descriptor for current class.
     * Null when not during writeObject upcall.
     */
    private SerialCallbackContext curContext;

    /** current PutField object */
    private PutFieldImpl curPut;

    /** custom storage for debug trace info */
    private final DebugTraceInfoStack debugInfoStack;

    /**
     * value of "sun.io.serialization.extendedDebugInfo" property,
     * as true or false for extended information about exception's place
     */
    // BEGIN Android-changed: Do not support extendedDebugInfo on Android.
    /*
    private static final boolean extendedDebugInfo =
        java.security.AccessController.doPrivileged(
            new sun.security.action.GetBooleanAction(
                "sun.io.serialization.extendedDebugInfo")).booleanValue();
    */
    private static final boolean extendedDebugInfo = false;
    // END Android-changed: Do not support extendedDebugInfo on Android.

    /**
     * Creates an ObjectOutputStream that writes to the specified OutputStream.
     * This constructor writes the serialization stream header to the
     * underlying stream; callers may wish to flush the stream immediately to
     * ensure that constructors for receiving ObjectInputStreams will not block
     * when reading the header.
     *
     * <p>If a security manager is installed, this constructor will check for
     * the "enableSubclassImplementation" SerializablePermission when invoked
     * directly or indirectly by the constructor of a subclass which overrides
     * the ObjectOutputStream.putFields or ObjectOutputStream.writeUnshared
     * methods.
     *
     * @param   out output stream to write to
     * @throws  IOException if an I/O error occurs while writing stream header
     * @throws  SecurityException if untrusted subclass illegally overrides
     *          security-sensitive methods
     * @throws  NullPointerException if <code>out</code> is <code>null</code>
     * @since   1.4
     * @see     ObjectOutputStream#ObjectOutputStream()
     * @see     ObjectOutputStream#putFields()
     * @see     ObjectInputStream#ObjectInputStream(InputStream)
     */
    public ObjectOutputStream(OutputStream out) throws IOException {
        verifySubclass();
        bout = new BlockDataOutputStream(out);
        handles = new HandleTable(10, (float) 3.00);
        subs = new ReplaceTable(10, (float) 3.00);
        enableOverride = false;
        writeStreamHeader();
        bout.setBlockDataMode(true);
        if (extendedDebugInfo) {
            debugInfoStack = new DebugTraceInfoStack();
        } else {
            debugInfoStack = null;
        }
    }

    /**
     * Provide a way for subclasses that are completely reimplementing
     * ObjectOutputStream to not have to allocate private data just used by
     * this implementation of ObjectOutputStream.
     *
     * <p>If there is a security manager installed, this method first calls the
     * security manager's <code>checkPermission</code> method with a
     * <code>SerializablePermission("enableSubclassImplementation")</code>
     * permission to ensure it's ok to enable subclassing.
     *
     * @throws  SecurityException if a security manager exists and its
     *          <code>checkPermission</code> method denies enabling
     *          subclassing.
     * @throws  IOException if an I/O error occurs while creating this stream
     * @see SecurityManager#checkPermission
     * @see java.io.SerializablePermission
     */
    protected ObjectOutputStream() throws IOException, SecurityException {
        SecurityManager sm = System.getSecurityManager();
        if (sm != null) {
            sm.checkPermission(SUBCLASS_IMPLEMENTATION_PERMISSION);
        }
        bout = null;
        handles = null;
        subs = null;
        enableOverride = true;
        debugInfoStack = null;
    }

    /**
     * Specify stream protocol version to use when writing the stream.
     *
     * <p>This routine provides a hook to enable the current version of
     * Serialization to write in a format that is backwards compatible to a
     * previous version of the stream format.
     *
     * <p>Every effort will be made to avoid introducing additional
     * backwards incompatibilities; however, sometimes there is no
     * other alternative.
     *
     * @param   version use ProtocolVersion from java.io.ObjectStreamConstants.
     * @throws  IllegalStateException if called after any objects
     *          have been serialized.
     * @throws  IllegalArgumentException if invalid version is passed in.
     * @throws  IOException if I/O errors occur
     * @see java.io.ObjectStreamConstants#PROTOCOL_VERSION_1
     * @see java.io.ObjectStreamConstants#PROTOCOL_VERSION_2
     * @since   1.2
     */
    public void useProtocolVersion(int version) throws IOException {
        if (handles.size() != 0) {
            // REMIND: implement better check for pristine stream?
            throw new IllegalStateException("stream non-empty");
        }
        switch (version) {
            case PROTOCOL_VERSION_1:
            case PROTOCOL_VERSION_2:
                protocol = version;
                break;

            default:
                throw new IllegalArgumentException(
                        "unknown version: " + version);
        }
    }

    /**
     * Write the specified object to the ObjectOutputStream.  The class of the
     * object, the signature of the class, and the values of the non-transient
     * and non-static fields of the class and all of its supertypes are
     * written.  Default serialization for a class can be overridden using the
     * writeObject and the readObject methods.  Objects referenced by this
     * object are written transitively so that a complete equivalent graph of
     * objects can be reconstructed by an ObjectInputStream.
     *
     * <p>Exceptions are thrown for problems with the OutputStream and for
     * classes that should not be serialized.  All exceptions are fatal to the
     * OutputStream, which is left in an indeterminate state, and it is up to
     * the caller to ignore or recover the stream state.
     *
     * @throws  InvalidClassException Something is wrong with a class used by
     *          serialization.
     * @throws  NotSerializableException Some object to be serialized does not
     *          implement the java.io.Serializable interface.
     * @throws  IOException Any exception thrown by the underlying
     *          OutputStream.
     */
    public final void writeObject(Object obj) throws IOException {
        if (enableOverride) {
            writeObjectOverride(obj);
            return;
        }
        try {
            writeObject0(obj, false);
        } catch (IOException ex) {
            if (depth == 0) {
                // BEGIN Android-changed: Ignore secondary exceptions during writeObject().
                // writeFatalException(ex);
                try {
                    writeFatalException(ex);

                } catch (IOException ex2) {
                    // If writing the exception to the output stream causes another exception there
                    // is no need to propagate the second exception or generate a third exception,
                    // both of which might obscure details of the root cause.
                }
                // END Android-changed: Ignore secondary exceptions during writeObject().
            }
            throw ex;
        }
    }

    /**
     * Method used by subclasses to override the default writeObject method.
     * This method is called by trusted subclasses of ObjectInputStream that
     * constructed ObjectInputStream using the protected no-arg constructor.
     * The subclass is expected to provide an override method with the modifier
     * "final".
     *
     * @param   obj object to be written to the underlying stream
     * @throws  IOException if there are I/O errors while writing to the
     *          underlying stream
     * @see #ObjectOutputStream()
     * @see #writeObject(Object)
     * @since 1.2
     */
    protected void writeObjectOverride(Object obj) throws IOException {
        // BEGIN Android-added: Let writeObjectOverride throw IOException if !enableOverride.
        if (!enableOverride) {
            // Subclasses must override.
            throw new IOException();
        }
        // END Android-added: Let writeObjectOverride throw IOException if !enableOverride.
    }

    /**
     * Writes an "unshared" object to the ObjectOutputStream.  This method is
     * identical to writeObject, except that it always writes the given object
     * as a new, unique object in the stream (as opposed to a back-reference
     * pointing to a previously serialized instance).  Specifically:
     * <ul>
     *   <li>An object written via writeUnshared is always serialized in the
     *       same manner as a newly appearing object (an object that has not
     *       been written to the stream yet), regardless of whether or not the
     *       object has been written previously.
     *
     *   <li>If writeObject is used to write an object that has been previously
     *       written with writeUnshared, the previous writeUnshared operation
     *       is treated as if it were a write of a separate object.  In other
     *       words, ObjectOutputStream will never generate back-references to
     *       object data written by calls to writeUnshared.
     * </ul>
     * While writing an object via writeUnshared does not in itself guarantee a
     * unique reference to the object when it is deserialized, it allows a
     * single object to be defined multiple times in a stream, so that multiple
     * calls to readUnshared by the receiver will not conflict.  Note that the
     * rules described above only apply to the base-level object written with
     * writeUnshared, and not to any transitively referenced sub-objects in the
     * object graph to be serialized.
     *
     * <p>ObjectOutputStream subclasses which override this method can only be
     * constructed in security contexts possessing the
     * "enableSubclassImplementation" SerializablePermission; any attempt to
     * instantiate such a subclass without this permission will cause a
     * SecurityException to be thrown.
     *
     * @param   obj object to write to stream
     * @throws  NotSerializableException if an object in the graph to be
     *          serialized does not implement the Serializable interface
     * @throws  InvalidClassException if a problem exists with the class of an
     *          object to be serialized
     * @throws  IOException if an I/O error occurs during serialization
     * @since 1.4
     */
    public void writeUnshared(Object obj) throws IOException {
        try {
            writeObject0(obj, true);
        } catch (IOException ex) {
            if (depth == 0) {
                writeFatalException(ex);
            }
            throw ex;
        }
    }

    /**
     * Write the non-static and non-transient fields of the current class to
     * this stream.  This may only be called from the writeObject method of the
     * class being serialized. It will throw the NotActiveException if it is
     * called otherwise.
     *
     * @throws  IOException if I/O errors occur while writing to the underlying
     *          <code>OutputStream</code>
     */
    public void defaultWriteObject() throws IOException {
        SerialCallbackContext ctx = curContext;
        if (ctx == null) {
            throw new NotActiveException("not in call to writeObject");
        }
        Object curObj = ctx.getObj();
        ObjectStreamClass curDesc = ctx.getDesc();
        bout.setBlockDataMode(false);
        defaultWriteFields(curObj, curDesc);
        bout.setBlockDataMode(true);
    }

    /**
     * Retrieve the object used to buffer persistent fields to be written to
     * the stream.  The fields will be written to the stream when writeFields
     * method is called.
     *
     * @return  an instance of the class Putfield that holds the serializable
     *          fields
     * @throws  IOException if I/O errors occur
     * @since 1.2
     */
    public ObjectOutputStream.PutField putFields() throws IOException {
        if (curPut == null) {
            SerialCallbackContext ctx = curContext;
            if (ctx == null) {
                throw new NotActiveException("not in call to writeObject");
            }
            Object curObj = ctx.getObj();
            ObjectStreamClass curDesc = ctx.getDesc();
            curPut = new PutFieldImpl(curDesc);
        }
        return curPut;
    }

    /**
     * Write the buffered fields to the stream.
     *
     * @throws  IOException if I/O errors occur while writing to the underlying
     *          stream
     * @throws  NotActiveException Called when a classes writeObject method was
     *          not called to write the state of the object.
     * @since 1.2
     */
    public void writeFields() throws IOException {
        if (curPut == null) {
            throw new NotActiveException("no current PutField object");
        }
        bout.setBlockDataMode(false);
        curPut.writeFields();
        bout.setBlockDataMode(true);
    }

    /**
     * Reset will disregard the state of any objects already written to the
     * stream.  The state is reset to be the same as a new ObjectOutputStream.
     * The current point in the stream is marked as reset so the corresponding
     * ObjectInputStream will be reset at the same point.  Objects previously
     * written to the stream will not be referred to as already being in the
     * stream.  They will be written to the stream again.
     *
     * @throws  IOException if reset() is invoked while serializing an object.
     */
    public void reset() throws IOException {
        if (depth != 0) {
            throw new IOException("stream active");
        }
        bout.setBlockDataMode(false);
        bout.writeByte(TC_RESET);
        clear();
        bout.setBlockDataMode(true);
    }

    /**
     * Subclasses may implement this method to allow class data to be stored in
     * the stream. By default this method does nothing.  The corresponding
     * method in ObjectInputStream is resolveClass.  This method is called
     * exactly once for each unique class in the stream.  The class name and
     * signature will have already been written to the stream.  This method may
     * make free use of the ObjectOutputStream to save any representation of
     * the class it deems suitable (for example, the bytes of the class file).
     * The resolveClass method in the corresponding subclass of
     * ObjectInputStream must read and use any data or objects written by
     * annotateClass.
     *
     * @param   cl the class to annotate custom data for
     * @throws  IOException Any exception thrown by the underlying
     *          OutputStream.
     */
    protected void annotateClass(Class<?> cl) throws IOException {
    }

    /**
     * Subclasses may implement this method to store custom data in the stream
     * along with descriptors for dynamic proxy classes.
     *
     * <p>This method is called exactly once for each unique proxy class
     * descriptor in the stream.  The default implementation of this method in
     * <code>ObjectOutputStream</code> does nothing.
     *
     * <p>The corresponding method in <code>ObjectInputStream</code> is
     * <code>resolveProxyClass</code>.  For a given subclass of
     * <code>ObjectOutputStream</code> that overrides this method, the
     * <code>resolveProxyClass</code> method in the corresponding subclass of
     * <code>ObjectInputStream</code> must read any data or objects written by
     * <code>annotateProxyClass</code>.
     *
     * @param   cl the proxy class to annotate custom data for
     * @throws  IOException any exception thrown by the underlying
     *          <code>OutputStream</code>
     * @see ObjectInputStream#resolveProxyClass(String[])
     * @since   1.3
     */
    protected void annotateProxyClass(Class<?> cl) throws IOException {
    }

    /**
     * This method will allow trusted subclasses of ObjectOutputStream to
     * substitute one object for another during serialization. Replacing
     * objects is disabled until enableReplaceObject is called. The
     * enableReplaceObject method checks that the stream requesting to do
     * replacement can be trusted.  The first occurrence of each object written
     * into the serialization stream is passed to replaceObject.  Subsequent
     * references to the object are replaced by the object returned by the
     * original call to replaceObject.  To ensure that the private state of
     * objects is not unintentionally exposed, only trusted streams may use
     * replaceObject.
     *
     * <p>The ObjectOutputStream.writeObject method takes a parameter of type
     * Object (as opposed to type Serializable) to allow for cases where
     * non-serializable objects are replaced by serializable ones.
     *
     * <p>When a subclass is replacing objects it must insure that either a
     * complementary substitution must be made during deserialization or that
     * the substituted object is compatible with every field where the
     * reference will be stored.  Objects whose type is not a subclass of the
     * type of the field or array element abort the serialization by raising an
     * exception and the object is not be stored.
     *
     * <p>This method is called only once when each object is first
     * encountered.  All subsequent references to the object will be redirected
     * to the new object. This method should return the object to be
     * substituted or the original object.
     *
     * <p>Null can be returned as the object to be substituted, but may cause
     * NullReferenceException in classes that contain references to the
     * original object since they may be expecting an object instead of
     * null.
     *
     * @param   obj the object to be replaced
     * @return  the alternate object that replaced the specified one
     * @throws  IOException Any exception thrown by the underlying
     *          OutputStream.
     */
    protected Object replaceObject(Object obj) throws IOException {
        return obj;
    }

    /**
     * Enable the stream to do replacement of objects in the stream.  When
     * enabled, the replaceObject method is called for every object being
     * serialized.
     *
     * <p>If <code>enable</code> is true, and there is a security manager
     * installed, this method first calls the security manager's
     * <code>checkPermission</code> method with a
     * <code>SerializablePermission("enableSubstitution")</code> permission to
     * ensure it's ok to enable the stream to do replacement of objects in the
     * stream.
     *
     * @param   enable boolean parameter to enable replacement of objects
     * @return  the previous setting before this method was invoked
     * @throws  SecurityException if a security manager exists and its
     *          <code>checkPermission</code> method denies enabling the stream
     *          to do replacement of objects in the stream.
     * @see SecurityManager#checkPermission
     * @see java.io.SerializablePermission
     */
    protected boolean enableReplaceObject(boolean enable)
            throws SecurityException
    {
        if (enable == enableReplace) {
            return enable;
        }
        if (enable) {
            SecurityManager sm = System.getSecurityManager();
            if (sm != null) {
                sm.checkPermission(SUBSTITUTION_PERMISSION);
            }
        }
        enableReplace = enable;
        return !enableReplace;
    }

    /**
     * The writeStreamHeader method is provided so subclasses can append or
     * prepend their own header to the stream.  It writes the magic number and
     * version to the stream.
     *
     * @throws  IOException if I/O errors occur while writing to the underlying
     *          stream
     */
    protected void writeStreamHeader() throws IOException {
        bout.writeShort(STREAM_MAGIC);
        bout.writeShort(STREAM_VERSION);
    }

    /**
     * Write the specified class descriptor to the ObjectOutputStream.  Class
     * descriptors are used to identify the classes of objects written to the
     * stream.  Subclasses of ObjectOutputStream may override this method to
     * customize the way in which class descriptors are written to the
     * serialization stream.  The corresponding method in ObjectInputStream,
     * <code>readClassDescriptor</code>, should then be overridden to
     * reconstitute the class descriptor from its custom stream representation.
     * By default, this method writes class descriptors according to the format
     * defined in the Object Serialization specification.
     *
     * <p>Note that this method will only be called if the ObjectOutputStream
     * is not using the old serialization stream format (set by calling
     * ObjectOutputStream's <code>useProtocolVersion</code> method).  If this
     * serialization stream is using the old format
     * (<code>PROTOCOL_VERSION_1</code>), the class descriptor will be written
     * internally in a manner that cannot be overridden or customized.
     *
     * @param   desc class descriptor to write to the stream
     * @throws  IOException If an I/O error has occurred.
     * @see java.io.ObjectInputStream#readClassDescriptor()
     * @see #useProtocolVersion(int)
     * @see java.io.ObjectStreamConstants#PROTOCOL_VERSION_1
     * @since 1.3
     */
    protected void writeClassDescriptor(ObjectStreamClass desc)
            throws IOException
    {
        desc.writeNonProxy(this);
    }

    /**
     * Writes a byte. This method will block until the byte is actually
     * written.
     *
     * @param   val the byte to be written to the stream
     * @throws  IOException If an I/O error has occurred.
     */
    public void write(int val) throws IOException {
        bout.write(val);
    }

    /**
     * Writes an array of bytes. This method will block until the bytes are
     * actually written.
     *
     * @param   buf the data to be written
     * @throws  IOException If an I/O error has occurred.
     */
    public void write(byte[] buf) throws IOException {
        bout.write(buf, 0, buf.length, false);
    }

    /**
     * Writes a sub array of bytes.
     *
     * @param   buf the data to be written
     * @param   off the start offset in the data
     * @param   len the number of bytes that are written
     * @throws  IOException If an I/O error has occurred.
     */
    public void write(byte[] buf, int off, int len) throws IOException {
        if (buf == null) {
            throw new NullPointerException();
        }
        int endoff = off + len;
        if (off < 0 || len < 0 || endoff > buf.length || endoff < 0) {
            throw new IndexOutOfBoundsException();
        }
        bout.write(buf, off, len, false);
    }

    /**
     * Flushes the stream. This will write any buffered output bytes and flush
     * through to the underlying stream.
     *
     * @throws  IOException If an I/O error has occurred.
     */
    public void flush() throws IOException {
        bout.flush();
    }

    /**
     * Drain any buffered data in ObjectOutputStream.  Similar to flush but
     * does not propagate the flush to the underlying stream.
     *
     * @throws  IOException if I/O errors occur while writing to the underlying
     *          stream
     */
    protected void drain() throws IOException {
        bout.drain();
    }

    /**
     * Closes the stream. This method must be called to release any resources
     * associated with the stream.
     *
     * @throws  IOException If an I/O error has occurred.
     */
    public void close() throws IOException {
        flush();
        // Android-removed:  Don't clear() during close(), keep the handle table. http://b/28159133
        // clear();
        bout.close();
    }

    /**
     * Writes a boolean.
     *
     * @param   val the boolean to be written
     * @throws  IOException if I/O errors occur while writing to the underlying
     *          stream
     */
    public void writeBoolean(boolean val) throws IOException {
        bout.writeBoolean(val);
    }

    /**
     * Writes an 8 bit byte.
     *
     * @param   val the byte value to be written
     * @throws  IOException if I/O errors occur while writing to the underlying
     *          stream
     */
    public void writeByte(int val) throws IOException  {
        bout.writeByte(val);
    }

    /**
     * Writes a 16 bit short.
     *
     * @param   val the short value to be written
     * @throws  IOException if I/O errors occur while writing to the underlying
     *          stream
     */
    public void writeShort(int val)  throws IOException {
        bout.writeShort(val);
    }

    /**
     * Writes a 16 bit char.
     *
     * @param   val the char value to be written
     * @throws  IOException if I/O errors occur while writing to the underlying
     *          stream
     */
    public void writeChar(int val)  throws IOException {
        bout.writeChar(val);
    }

    /**
     * Writes a 32 bit int.
     *
     * @param   val the integer value to be written
     * @throws  IOException if I/O errors occur while writing to the underlying
     *          stream
     */
    public void writeInt(int val)  throws IOException {
        bout.writeInt(val);
    }

    /**
     * Writes a 64 bit long.
     *
     * @param   val the long value to be written
     * @throws  IOException if I/O errors occur while writing to the underlying
     *          stream
     */
    public void writeLong(long val)  throws IOException {
        bout.writeLong(val);
    }

    /**
     * Writes a 32 bit float.
     *
     * @param   val the float value to be written
     * @throws  IOException if I/O errors occur while writing to the underlying
     *          stream
     */
    public void writeFloat(float val) throws IOException {
        bout.writeFloat(val);
    }

    /**
     * Writes a 64 bit double.
     *
     * @param   val the double value to be written
     * @throws  IOException if I/O errors occur while writing to the underlying
     *          stream
     */
    public void writeDouble(double val) throws IOException {
        bout.writeDouble(val);
    }

    /**
     * Writes a String as a sequence of bytes.
     *
     * @param   str the String of bytes to be written
     * @throws  IOException if I/O errors occur while writing to the underlying
     *          stream
     */
    public void writeBytes(String str) throws IOException {
        bout.writeBytes(str);
    }

    /**
     * Writes a String as a sequence of chars.
     *
     * @param   str the String of chars to be written
     * @throws  IOException if I/O errors occur while writing to the underlying
     *          stream
     */
    public void writeChars(String str) throws IOException {
        bout.writeChars(str);
    }

    /**
     * Primitive data write of this String in
     * <a href="DataInput.html#modified-utf-8">modified UTF-8</a>
     * format.  Note that there is a
     * significant difference between writing a String into the stream as
     * primitive data or as an Object. A String instance written by writeObject
     * is written into the stream as a String initially. Future writeObject()
     * calls write references to the string into the stream.
     *
     * @param   str the String to be written
     * @throws  IOException if I/O errors occur while writing to the underlying
     *          stream
     */
    public void writeUTF(String str) throws IOException {
        bout.writeUTF(str);
    }

    /**
     * Provide programmatic access to the persistent fields to be written
     * to ObjectOutput.
     *
     * @since 1.2
     */
    public static abstract class PutField {

        /**
         * Put the value of the named boolean field into the persistent field.
         *
         * @param  name the name of the serializable field
         * @param  val the value to assign to the field
         * @throws IllegalArgumentException if <code>name</code> does not
         * match the name of a serializable field for the class whose fields
         * are being written, or if the type of the named field is not
         * <code>boolean</code>
         */
        public abstract void put(String name, boolean val);

        /**
         * Put the value of the named byte field into the persistent field.
         *
         * @param  name the name of the serializable field
         * @param  val the value to assign to the field
         * @throws IllegalArgumentException if <code>name</code> does not
         * match the name of a serializable field for the class whose fields
         * are being written, or if the type of the named field is not
         * <code>byte</code>
         */
        public abstract void put(String name, byte val);

        /**
         * Put the value of the named char field into the persistent field.
         *
         * @param  name the name of the serializable field
         * @param  val the value to assign to the field
         * @throws IllegalArgumentException if <code>name</code> does not
         * match the name of a serializable field for the class whose fields
         * are being written, or if the type of the named field is not
         * <code>char</code>
         */
        public abstract void put(String name, char val);

        /**
         * Put the value of the named short field into the persistent field.
         *
         * @param  name the name of the serializable field
         * @param  val the value to assign to the field
         * @throws IllegalArgumentException if <code>name</code> does not
         * match the name of a serializable field for the class whose fields
         * are being written, or if the type of the named field is not
         * <code>short</code>
         */
        public abstract void put(String name, short val);

        /**
         * Put the value of the named int field into the persistent field.
         *
         * @param  name the name of the serializable field
         * @param  val the value to assign to the field
         * @throws IllegalArgumentException if <code>name</code> does not
         * match the name of a serializable field for the class whose fields
         * are being written, or if the type of the named field is not
         * <code>int</code>
         */
        public abstract void put(String name, int val);

        /**
         * Put the value of the named long field into the persistent field.
         *
         * @param  name the name of the serializable field
         * @param  val the value to assign to the field
         * @throws IllegalArgumentException if <code>name</code> does not
         * match the name of a serializable field for the class whose fields
         * are being written, or if the type of the named field is not
         * <code>long</code>
         */
        public abstract void put(String name, long val);

        /**
         * Put the value of the named float field into the persistent field.
         *
         * @param  name the name of the serializable field
         * @param  val the value to assign to the field
         * @throws IllegalArgumentException if <code>name</code> does not
         * match the name of a serializable field for the class whose fields
         * are being written, or if the type of the named field is not
         * <code>float</code>
         */
        public abstract void put(String name, float val);

        /**
         * Put the value of the named double field into the persistent field.
         *
         * @param  name the name of the serializable field
         * @param  val the value to assign to the field
         * @throws IllegalArgumentException if <code>name</code> does not
         * match the name of a serializable field for the class whose fields
         * are being written, or if the type of the named field is not
         * <code>double</code>
         */
        public abstract void put(String name, double val);

        /**
         * Put the value of the named Object field into the persistent field.
         *
         * @param  name the name of the serializable field
         * @param  val the value to assign to the field
         *         (which may be <code>null</code>)
         * @throws IllegalArgumentException if <code>name</code> does not
         * match the name of a serializable field for the class whose fields
         * are being written, or if the type of the named field is not a
         * reference type
         */
        public abstract void put(String name, Object val);

        /**
         * Write the data and fields to the specified ObjectOutput stream,
         * which must be the same stream that produced this
         * <code>PutField</code> object.
         *
         * @param  out the stream to write the data and fields to
         * @throws IOException if I/O errors occur while writing to the
         *         underlying stream
         * @throws IllegalArgumentException if the specified stream is not
         *         the same stream that produced this <code>PutField</code>
         *         object
         * @deprecated This method does not write the values contained by this
         *         <code>PutField</code> object in a proper format, and may
         *         result in corruption of the serialization stream.  The
         *         correct way to write <code>PutField</code> data is by
         *         calling the {@link java.io.ObjectOutputStream#writeFields()}
         *         method.
         */
        @Deprecated
        public abstract void write(ObjectOutput out) throws IOException;
    }


    /**
     * Returns protocol version in use.
     */
    int getProtocolVersion() {
        return protocol;
    }

    /**
     * Writes string without allowing it to be replaced in stream.  Used by
     * ObjectStreamClass to write class descriptor type strings.
     */
    void writeTypeString(String str) throws IOException {
        int handle;
        if (str == null) {
            writeNull();
        } else if ((handle = handles.lookup(str)) != -1) {
            writeHandle(handle);
        } else {
            writeString(str, false);
        }
    }

    /**
     * Verifies that this (possibly subclass) instance can be constructed
     * without violating security constraints: the subclass must not override
     * security-sensitive non-final methods, or else the
     * "enableSubclassImplementation" SerializablePermission is checked.
     */
    private void verifySubclass() {
        Class<?> cl = getClass();
        if (cl == ObjectOutputStream.class) {
            return;
        }
        SecurityManager sm = System.getSecurityManager();
        if (sm == null) {
            return;
        }
        processQueue(Caches.subclassAuditsQueue, Caches.subclassAudits);
        WeakClassKey key = new WeakClassKey(cl, Caches.subclassAuditsQueue);
        Boolean result = Caches.subclassAudits.get(key);
        if (result == null) {
            result = Boolean.valueOf(auditSubclass(cl));
            Caches.subclassAudits.putIfAbsent(key, result);
        }
        if (result.booleanValue()) {
            return;
        }
        sm.checkPermission(SUBCLASS_IMPLEMENTATION_PERMISSION);
    }

    /**
     * Performs reflective checks on given subclass to verify that it doesn't
     * override security-sensitive non-final methods.  Returns true if subclass
     * is "safe", false otherwise.
     */
    private static boolean auditSubclass(final Class<?> subcl) {
        Boolean result = AccessController.doPrivileged(
                new PrivilegedAction<Boolean>() {
                    public Boolean run() {
                        for (Class<?> cl = subcl;
                             cl != ObjectOutputStream.class;
                             cl = cl.getSuperclass())
                        {
                            try {
                                cl.getDeclaredMethod(
                                        "writeUnshared", new Class<?>[] { Object.class });
                                return Boolean.FALSE;
                            } catch (NoSuchMethodException ex) {
                            }
                            try {
                                cl.getDeclaredMethod("putFields", (Class<?>[]) null);
                                return Boolean.FALSE;
                            } catch (NoSuchMethodException ex) {
                            }
                        }
                        return Boolean.TRUE;
                    }
                }
        );
        return result.booleanValue();
    }

    /**
     * Clears internal data structures.
     */
    private void clear() {
        subs.clear();
        handles.clear();
    }

    /**
     * Underlying writeObject/writeUnshared implementation.
     */
    private void writeObject0(Object obj, boolean unshared)
            throws IOException
    {
        boolean oldMode = bout.setBlockDataMode(false);
        depth++;
        try {
            // handle previously written and non-replaceable objects
            int h;
            if ((obj = subs.lookup(obj)) == null) {
                writeNull();
                return;
            } else if (!unshared && (h = handles.lookup(obj)) != -1) {
                writeHandle(h);
                return;
                // BEGIN Android-changed:  Make Class and ObjectStreamClass replaceable.
            /*
            } else if (obj instanceof Class) {
                writeClass((Class) obj, unshared);
                return;
            } else if (obj instanceof ObjectStreamClass) {
                writeClassDesc((ObjectStreamClass) obj, unshared);
                return;
            */
                // END Android-changed:  Make Class and ObjectStreamClass replaceable.
            }

            // check for replacement object
            Object orig = obj;
            Class<?> cl = obj.getClass();
            ObjectStreamClass desc;

            // BEGIN Android-changed: Make only one call to writeReplace.
            /*
            for (;;) {
                // REMIND: skip this check for strings/arrays?
                Class<?> repCl;
                desc = ObjectStreamClass.lookup(cl, true);
                if (!desc.hasWriteReplaceMethod() ||
                    (obj = desc.invokeWriteReplace(obj)) == null ||
                    (repCl = obj.getClass()) == cl)
                {
                    break;
                }
                cl = repCl;
                desc = ObjectStreamClass.lookup(cl, true);
                break;
            }
            */
            // Do only one replace pass

            Class repCl;
            desc = ObjectStreamClass.lookup(cl, true);
            if (desc.hasWriteReplaceMethod() &&
                    (obj = desc.invokeWriteReplace(obj)) != null &&
                    (repCl = obj.getClass()) != cl)
            {
                cl = repCl;
                desc = ObjectStreamClass.lookup(cl, true);
            }
            // END Android-changed: Make only one call to writeReplace.

            if (enableReplace) {
                Object rep = replaceObject(obj);
                if (rep != obj && rep != null) {
                    cl = rep.getClass();
                    desc = ObjectStreamClass.lookup(cl, true);
                }
                obj = rep;
            }

            // if object replaced, run through original checks a second time
            if (obj != orig) {
                subs.assign(orig, obj);
                if (obj == null) {
                    writeNull();
                    return;
                } else if (!unshared && (h = handles.lookup(obj)) != -1) {
                    writeHandle(h);
                    return;
// BEGIN Android-changed:  Make Class and ObjectStreamClass replaceable.
/*
                } else if (obj instanceof Class) {
                    writeClass((Class) obj, unshared);
                    return;
                } else if (obj instanceof ObjectStreamClass) {
                    writeClassDesc((ObjectStreamClass) obj, unshared);
                    return;
*/
// END Android-changed:  Make Class and ObjectStreamClass replaceable.
                }
            }

            // remaining cases
            // BEGIN Android-changed: Make Class and ObjectStreamClass replaceable.
            if (obj instanceof Class) {
                writeClass((Class) obj, unshared);
            } else if (obj instanceof ObjectStreamClass) {
                writeClassDesc((ObjectStreamClass) obj, unshared);
                // END Android-changed: Make Class and ObjectStreamClass replaceable.
            } else if (obj instanceof String) {
                writeString((String) obj, unshared);
            } else if (cl.isArray()) {
                writeArray(obj, desc, unshared);
            } else if (obj instanceof Enum) {
                writeEnum((Enum<?>) obj, desc, unshared);
            } else if (obj instanceof Serializable) {
                writeOrdinaryObject(obj, desc, unshared);
            } else {
                if (extendedDebugInfo) {
                    throw new NotSerializableException(
                            cl.getName() + "\n" + debugInfoStack.toString());
                } else {
                    throw new NotSerializableException(cl.getName());
                }
            }
        } finally {
            depth--;
            bout.setBlockDataMode(oldMode);
        }
    }

    /**
     * Writes null code to stream.
     */
    private void writeNull() throws IOException {
        bout.writeByte(TC_NULL);
    }

    /**
     * Writes given object handle to stream.
     */
    private void writeHandle(int handle) throws IOException {
        bout.writeByte(TC_REFERENCE);
        bout.writeInt(baseWireHandle + handle);
    }

    /**
     * Writes representation of given class to stream.
     */
    private void writeClass(Class<?> cl, boolean unshared) throws IOException {
        bout.writeByte(TC_CLASS);
        writeClassDesc(ObjectStreamClass.lookup(cl, true), false);
        handles.assign(unshared ? null : cl);
    }

    /**
     * Writes representation of given class descriptor to stream.
     */
    private void writeClassDesc(ObjectStreamClass desc, boolean unshared)
            throws IOException
    {
        int handle;
        if (desc == null) {
            writeNull();
        } else if (!unshared && (handle = handles.lookup(desc)) != -1) {
            writeHandle(handle);
        } else if (desc.isProxy()) {
            writeProxyDesc(desc, unshared);
        } else {
            writeNonProxyDesc(desc, unshared);
        }
    }

    private boolean isCustomSubclass() {
        // Return true if this class is a custom subclass of ObjectOutputStream
        return getClass().getClassLoader()
                != ObjectOutputStream.class.getClassLoader();
    }

    /**
     * Writes class descriptor representing a dynamic proxy class to stream.
     */
    private void writeProxyDesc(ObjectStreamClass desc, boolean unshared)
            throws IOException
    {
        bout.writeByte(TC_PROXYCLASSDESC);
        handles.assign(unshared ? null : desc);

        Class<?> cl = desc.forClass();
        Class<?>[] ifaces = cl.getInterfaces();
        bout.writeInt(ifaces.length);
        for (int i = 0; i < ifaces.length; i++) {
            bout.writeUTF(ifaces[i].getName());
        }

        bout.setBlockDataMode(true);
        if (cl != null && isCustomSubclass()) {
            ReflectUtil.checkPackageAccess(cl);
        }
        annotateProxyClass(cl);
        bout.setBlockDataMode(false);
        bout.writeByte(TC_ENDBLOCKDATA);

        writeClassDesc(desc.getSuperDesc(), false);
    }

    /**
     * Writes class descriptor representing a standard (i.e., not a dynamic
     * proxy) class to stream.
     */
    private void writeNonProxyDesc(ObjectStreamClass desc, boolean unshared)
            throws IOException
    {
        bout.writeByte(TC_CLASSDESC);
        handles.assign(unshared ? null : desc);

        if (protocol == PROTOCOL_VERSION_1) {
            // do not invoke class descriptor write hook with old protocol
            desc.writeNonProxy(this);
        } else {
            writeClassDescriptor(desc);
        }

        Class<?> cl = desc.forClass();
        bout.setBlockDataMode(true);
        if (cl != null && isCustomSubclass()) {
            ReflectUtil.checkPackageAccess(cl);
        }
        annotateClass(cl);
        bout.setBlockDataMode(false);
        bout.writeByte(TC_ENDBLOCKDATA);

        writeClassDesc(desc.getSuperDesc(), false);
    }

    /**
     * Writes given string to stream, using standard or long UTF format
     * depending on string length.
     */
    private void writeString(String str, boolean unshared) throws IOException {
        handles.assign(unshared ? null : str);
        long utflen = bout.getUTFLength(str);
        if (utflen <= 0xFFFF) {
            bout.writeByte(TC_STRING);
            bout.writeUTF(str, utflen);
        } else {
            bout.writeByte(TC_LONGSTRING);
            bout.writeLongUTF(str, utflen);
        }
    }

    /**
     * Writes given array object to stream.
     */
    private void writeArray(Object array,
                            ObjectStreamClass desc,
                            boolean unshared)
            throws IOException
    {
        bout.writeByte(TC_ARRAY);
        writeClassDesc(desc, false);
        handles.assign(unshared ? null : array);

        Class<?> ccl = desc.forClass().getComponentType();
        if (ccl.isPrimitive()) {
            if (ccl == Integer.TYPE) {
                int[] ia = (int[]) array;
                bout.writeInt(ia.length);
                bout.writeInts(ia, 0, ia.length);
            } else if (ccl == Byte.TYPE) {
                byte[] ba = (byte[]) array;
                bout.writeInt(ba.length);
                bout.write(ba, 0, ba.length, true);
            } else if (ccl == Long.TYPE) {
                long[] ja = (long[]) array;
                bout.writeInt(ja.length);
                bout.writeLongs(ja, 0, ja.length);
            } else if (ccl == Float.TYPE) {
                float[] fa = (float[]) array;
                bout.writeInt(fa.length);
                bout.writeFloats(fa, 0, fa.length);
            } else if (ccl == Double.TYPE) {
                double[] da = (double[]) array;
                bout.writeInt(da.length);
                bout.writeDoubles(da, 0, da.length);
            } else if (ccl == Short.TYPE) {
                short[] sa = (short[]) array;
                bout.writeInt(sa.length);
                bout.writeShorts(sa, 0, sa.length);
            } else if (ccl == Character.TYPE) {
                char[] ca = (char[]) array;
                bout.writeInt(ca.length);
                bout.writeChars(ca, 0, ca.length);
            } else if (ccl == Boolean.TYPE) {
                boolean[] za = (boolean[]) array;
                bout.writeInt(za.length);
                bout.writeBooleans(za, 0, za.length);
            } else {
                throw new InternalError();
            }
        } else {
            Object[] objs = (Object[]) array;
            int len = objs.length;
            bout.writeInt(len);
            if (extendedDebugInfo) {
                debugInfoStack.push(
                        "array (class \"" + array.getClass().getName() +
                                "\", size: " + len  + ")");
            }
            try {
                for (int i = 0; i < len; i++) {
                    if (extendedDebugInfo) {
                        debugInfoStack.push(
                                "element of array (index: " + i + ")");
                    }
                    try {
                        writeObject0(objs[i], false);
                    } finally {
                        if (extendedDebugInfo) {
                            debugInfoStack.pop();
                        }
                    }
                }
            } finally {
                if (extendedDebugInfo) {
                    debugInfoStack.pop();
                }
            }
        }
    }

    /**
     * Writes given enum constant to stream.
     */
    private void writeEnum(Enum<?> en,
                           ObjectStreamClass desc,
                           boolean unshared)
            throws IOException
    {
        bout.writeByte(TC_ENUM);
        ObjectStreamClass sdesc = desc.getSuperDesc();
        writeClassDesc((sdesc.forClass() == Enum.class) ? desc : sdesc, false);
        handles.assign(unshared ? null : en);
        writeString(en.name(), false);
    }

    /**
     * Writes representation of a "ordinary" (i.e., not a String, Class,
     * ObjectStreamClass, array, or enum constant) serializable object to the
     * stream.
     */
    private void writeOrdinaryObject(Object obj,
                                     ObjectStreamClass desc,
                                     boolean unshared)
            throws IOException
    {
        if (extendedDebugInfo) {
            debugInfoStack.push(
                    (depth == 1 ? "root " : "") + "object (class \"" +
                            obj.getClass().getName() + "\", " + obj.toString() + ")");
        }
        try {
            desc.checkSerialize();

            bout.writeByte(TC_OBJECT);
            writeClassDesc(desc, false);
            handles.assign(unshared ? null : obj);
            if (desc.isExternalizable() && !desc.isProxy()) {
                writeExternalData((Externalizable) obj);
            } else {
                writeSerialData(obj, desc);
            }
        } finally {
            if (extendedDebugInfo) {
                debugInfoStack.pop();
            }
        }
    }

    /**
     * Writes externalizable data of given object by invoking its
     * writeExternal() method.
     */
    private void writeExternalData(Externalizable obj) throws IOException {
        PutFieldImpl oldPut = curPut;
        curPut = null;

        if (extendedDebugInfo) {
            debugInfoStack.push("writeExternal data");
        }
        SerialCallbackContext oldContext = curContext;
        try {
            curContext = null;
            if (protocol == PROTOCOL_VERSION_1) {
                obj.writeExternal(this);
            } else {
                bout.setBlockDataMode(true);
                obj.writeExternal(this);
                bout.setBlockDataMode(false);
                bout.writeByte(TC_ENDBLOCKDATA);
            }
        } finally {
            curContext = oldContext;
            if (extendedDebugInfo) {
                debugInfoStack.pop();
            }
        }

        curPut = oldPut;
    }

    /**
     * Writes instance data for each serializable class of given object, from
     * superclass to subclass.
     */
    private void writeSerialData(Object obj, ObjectStreamClass desc)
            throws IOException
    {
        ObjectStreamClass.ClassDataSlot[] slots = desc.getClassDataLayout();
        for (int i = 0; i < slots.length; i++) {
            ObjectStreamClass slotDesc = slots[i].desc;
            if (slotDesc.hasWriteObjectMethod()) {
                PutFieldImpl oldPut = curPut;
                curPut = null;
                SerialCallbackContext oldContext = curContext;

                if (extendedDebugInfo) {
                    debugInfoStack.push(
                            "custom writeObject data (class \"" +
                                    slotDesc.getName() + "\")");
                }
                try {
                    curContext = new SerialCallbackContext(obj, slotDesc);
                    bout.setBlockDataMode(true);
                    slotDesc.invokeWriteObject(obj, this);
                    bout.setBlockDataMode(false);
                    bout.writeByte(TC_ENDBLOCKDATA);
                } finally {
                    curContext.setUsed();
                    curContext = oldContext;
                    if (extendedDebugInfo) {
                        debugInfoStack.pop();
                    }
                }

                curPut = oldPut;
            } else {
                defaultWriteFields(obj, slotDesc);
            }
        }
    }

    /**
     * Fetches and writes values of serializable fields of given object to
     * stream.  The given class descriptor specifies which field values to
     * write, and in which order they should be written.
     */
    private void defaultWriteFields(Object obj, ObjectStreamClass desc)
            throws IOException
    {
        Class<?> cl = desc.forClass();
        if (cl != null && obj != null && !cl.isInstance(obj)) {
            throw new ClassCastException();
        }

        desc.checkDefaultSerialize();

        int primDataSize = desc.getPrimDataSize();
        if (primVals == null || primVals.length < primDataSize) {
            primVals = new byte[primDataSize];
        }
        desc.getPrimFieldValues(obj, primVals);
        bout.write(primVals, 0, primDataSize, false);

        ObjectStreamField[] fields = desc.getFields(false);
        Object[] objVals = new Object[desc.getNumObjFields()];
        int numPrimFields = fields.length - objVals.length;
        desc.getObjFieldValues(obj, objVals);
        for (int i = 0; i < objVals.length; i++) {
            if (extendedDebugInfo) {
                debugInfoStack.push(
                        "field (class \"" + desc.getName() + "\", name: \"" +
                                fields[numPrimFields + i].getName() + "\", type: \"" +
                                fields[numPrimFields + i].getType() + "\")");
            }
            try {
                writeObject0(objVals[i],
                        fields[numPrimFields + i].isUnshared());
            } finally {
                if (extendedDebugInfo) {
                    debugInfoStack.pop();
                }
            }
        }
    }

    /**
     * Attempts to write to stream fatal IOException that has caused
     * serialization to abort.
     */
    private void writeFatalException(IOException ex) throws IOException {
        /*
         * Note: the serialization specification states that if a second
         * IOException occurs while attempting to serialize the original fatal
         * exception to the stream, then a StreamCorruptedException should be
         * thrown (section 2.1).  However, due to a bug in previous
         * implementations of serialization, StreamCorruptedExceptions were
         * rarely (if ever) actually thrown--the "root" exceptions from
         * underlying streams were thrown instead.  This historical behavior is
         * followed here for consistency.
         */
        clear();
        boolean oldMode = bout.setBlockDataMode(false);
        try {
            bout.writeByte(TC_EXCEPTION);
            writeObject0(ex, false);
            clear();
        } finally {
            bout.setBlockDataMode(oldMode);
        }
    }

    /**
     * Converts specified span of float values into byte values.
     */
    // REMIND: remove once hotspot inlines Float.floatToIntBits
    private static native void floatsToBytes(float[] src, int srcpos,
                                             byte[] dst, int dstpos,
                                             int nfloats);

    /**
     * Converts specified span of double values into byte values.
     */
    // REMIND: remove once hotspot inlines Double.doubleToLongBits
    private static native void doublesToBytes(double[] src, int srcpos,
                                              byte[] dst, int dstpos,
                                              int ndoubles);

    /**
     * Default PutField implementation.
     */
    private class PutFieldImpl extends PutField {

        /** class descriptor describing serializable fields */
        private final ObjectStreamClass desc;
        /** primitive field values */
        private final byte[] primVals;
        /** object field values */
        private final Object[] objVals;

        /**
         * Creates PutFieldImpl object for writing fields defined in given
         * class descriptor.
         */
        PutFieldImpl(ObjectStreamClass desc) {
            this.desc = desc;
            primVals = new byte[desc.getPrimDataSize()];
            objVals = new Object[desc.getNumObjFields()];
        }

        public void put(String name, boolean val) {
            Bits.putBoolean(primVals, getFieldOffset(name, Boolean.TYPE), val);
        }

        public void put(String name, byte val) {
            primVals[getFieldOffset(name, Byte.TYPE)] = val;
        }

        public void put(String name, char val) {
            Bits.putChar(primVals, getFieldOffset(name, Character.TYPE), val);
        }

        public void put(String name, short val) {
            Bits.putShort(primVals, getFieldOffset(name, Short.TYPE), val);
        }

        public void put(String name, int val) {
            Bits.putInt(primVals, getFieldOffset(name, Integer.TYPE), val);
        }

        public void put(String name, float val) {
            Bits.putFloat(primVals, getFieldOffset(name, Float.TYPE), val);
        }

        public void put(String name, long val) {
            Bits.putLong(primVals, getFieldOffset(name, Long.TYPE), val);
        }

        public void put(String name, double val) {
            Bits.putDouble(primVals, getFieldOffset(name, Double.TYPE), val);
        }

        public void put(String name, Object val) {
            objVals[getFieldOffset(name, Object.class)] = val;
        }

<<<<<<< HEAD
=======


>>>>>>> ae15af4d
        // deprecated in ObjectOutputStream.PutField
        public void write(ObjectOutput out) throws IOException {
            /*
             * Applications should *not* use this method to write PutField
             * data, as it will lead to stream corruption if the PutField
             * object writes any primitive data (since block data mode is not
             * unset/set properly, as is done in OOS.writeFields()).  This
             * broken implementation is being retained solely for behavioral
             * compatibility, in order to support applications which use
             * OOS.PutField.write() for writing only non-primitive data.
             *
             * Serialization of unshared objects is not implemented here since
             * it is not necessary for backwards compatibility; also, unshared
             * semantics may not be supported by the given ObjectOutput
             * instance.  Applications which write unshared objects using the
             * PutField API must use OOS.writeFields().
             */
            if (ObjectOutputStream.this != out) {
                throw new IllegalArgumentException("wrong stream");
<<<<<<< HEAD
            }
            out.write(primVals, 0, primVals.length);

            ObjectStreamField[] fields = desc.getFields(false);
            int numPrimFields = fields.length - objVals.length;
            // REMIND: warn if numPrimFields > 0?
            for (int i = 0; i < objVals.length; i++) {
                if (fields[numPrimFields + i].isUnshared()) {
                    throw new IOException("cannot write unshared object");
                }
                out.writeObject(objVals[i]);
            }
=======
            }
            out.write(primVals, 0, primVals.length);

            ObjectStreamField[] fields = desc.getFields(false);
            int numPrimFields = fields.length - objVals.length;
            // REMIND: warn if numPrimFields > 0?
            for (int i = 0; i < objVals.length; i++) {
                if (fields[numPrimFields + i].isUnshared()) {
                    throw new IOException("cannot write unshared object");
                }
                out.writeObject(objVals[i]);
            }
>>>>>>> ae15af4d
        }

        /**
         * Writes buffered primitive data and object fields to stream.
         */
        void writeFields() throws IOException {
            bout.write(primVals, 0, primVals.length, false);

            ObjectStreamField[] fields = desc.getFields(false);
            int numPrimFields = fields.length - objVals.length;
            for (int i = 0; i < objVals.length; i++) {
                if (extendedDebugInfo) {
                    debugInfoStack.push(
                            "field (class \"" + desc.getName() + "\", name: \"" +
                                    fields[numPrimFields + i].getName() + "\", type: \"" +
                                    fields[numPrimFields + i].getType() + "\")");
                }
                try {
                    writeObject0(objVals[i],
                            fields[numPrimFields + i].isUnshared());
                } finally {
                    if (extendedDebugInfo) {
                        debugInfoStack.pop();
                    }
                }
            }
        }

        /**
         * Returns offset of field with given name and type.  A specified type
         * of null matches all types, Object.class matches all non-primitive
         * types, and any other non-null type matches assignable types only.
         * Throws IllegalArgumentException if no matching field found.
         */
        private int getFieldOffset(String name, Class<?> type) {
            ObjectStreamField field = desc.getField(name, type);
            if (field == null) {
                throw new IllegalArgumentException("no such field " + name +
                        " with type " + type);
            }
            return field.getOffset();
        }
    }

    /**
     * Buffered output stream with two modes: in default mode, outputs data in
     * same format as DataOutputStream; in "block data" mode, outputs data
     * bracketed by block data markers (see object serialization specification
     * for details).
     */
    private static class BlockDataOutputStream
            extends OutputStream implements DataOutput
    {
        /** maximum data block length */
        private static final int MAX_BLOCK_SIZE = 1024;
        /** maximum data block header length */
        private static final int MAX_HEADER_SIZE = 5;
        /** (tunable) length of char buffer (for writing strings) */
        private static final int CHAR_BUF_SIZE = 256;

        /** buffer for writing general/block data */
        private final byte[] buf = new byte[MAX_BLOCK_SIZE];
        /** buffer for writing block data headers */
        private final byte[] hbuf = new byte[MAX_HEADER_SIZE];
        /** char buffer for fast string writes */
        private final char[] cbuf = new char[CHAR_BUF_SIZE];

        /** block data mode */
        private boolean blkmode = false;
        /** current offset into buf */
        private int pos = 0;

        /** underlying output stream */
        private final OutputStream out;
        /** loopback stream (for data writes that span data blocks) */
        private final DataOutputStream dout;

        // BEGIN Android-added: Warning if writing to a closed ObjectOutputStream.
        /**
         * Indicates that this stream was closed and that a warning must be logged once if an
         * attempt is made to write to it and the underlying stream does not throw an exception.
         *
         * <p>This will be set back to false when a warning is logged to ensure that the log is not
         * flooded with warnings.
         *
         * http://b/28159133
         */
        private boolean warnOnceWhenWriting;
        // END Android-added: Warning if writing to a closed ObjectOutputStream.

        /**
         * Creates new BlockDataOutputStream on top of given underlying stream.
         * Block data mode is turned off by default.
         */
        BlockDataOutputStream(OutputStream out) {
            this.out = out;
            dout = new DataOutputStream(this);
        }

        /**
         * Sets block data mode to the given mode (true == on, false == off)
         * and returns the previous mode value.  If the new mode is the same as
         * the old mode, no action is taken.  If the new mode differs from the
         * old mode, any buffered data is flushed before switching to the new
         * mode.
         */
        boolean setBlockDataMode(boolean mode) throws IOException {
            if (blkmode == mode) {
                return blkmode;
            }
            drain();
            blkmode = mode;
            return !blkmode;
        }

        /**
         * Returns true if the stream is currently in block data mode, false
         * otherwise.
         */
        boolean getBlockDataMode() {
            return blkmode;
        }

        // BEGIN Android-added: Warning about writing to closed ObjectOutputStream.
        /**
         * Warns if the stream has been closed.
         *
         * <p>This is called after data has been written to the underlying stream in order to allow
         * the underlying stream to detect and fail if an attempt is made to write to a closed
         * stream. That ensures that this will only log a warning if the underlying stream does not
         * so it will not log unnecessary warnings.
         */
        private void warnIfClosed() {
            if (warnOnceWhenWriting) {
                System.logW("The app is relying on undefined behavior. Attempting to write to a"
                        + " closed ObjectOutputStream could produce corrupt output in a future"
                        + " release of Android.", new IOException("Stream Closed"));
                // Set back to false so no more messages are logged unless the stream is closed
                // again.
                warnOnceWhenWriting = false;
            }
        }
        // END Android-added: Warning about writing to closed ObjectOutputStream.

        /* ----------------- generic output stream methods ----------------- */
        /*
         * The following methods are equivalent to their counterparts in
         * OutputStream, except that they partition written data into data
         * blocks when in block data mode.
         */
<<<<<<< HEAD

        public void write(int b) throws IOException {
            if (pos >= MAX_BLOCK_SIZE) {
                drain();
            }
            buf[pos++] = (byte) b;
        }

        public void write(byte[] b) throws IOException {
            write(b, 0, b.length, false);
        }

        public void write(byte[] b, int off, int len) throws IOException {
            write(b, off, len, false);
        }

        public void flush() throws IOException {
            drain();
            out.flush();
        }

        public void close() throws IOException {
            flush();
            out.close();
            // Android-added: Warning about writing to closed ObjectOutputStream.
            warnOnceWhenWriting = true;
        }

        /**
         * Writes specified span of byte values from given array.  If copy is
         * true, copies the values to an intermediate buffer before writing
         * them to underlying stream (to avoid exposing a reference to the
         * original byte array).
         */
        void write(byte[] b, int off, int len, boolean copy)
                throws IOException
        {
            if (!(copy || blkmode)) {           // write directly
                drain();
                out.write(b, off, len);
                // Android-added: Warning about writing to closed ObjectOutputStream.
                warnIfClosed();
                return;
            }

=======

        public void write(int b) throws IOException {
            if (pos >= MAX_BLOCK_SIZE) {
                drain();
            }
            buf[pos++] = (byte) b;
        }

        public void write(byte[] b) throws IOException {
            write(b, 0, b.length, false);
        }

        public void write(byte[] b, int off, int len) throws IOException {
            write(b, off, len, false);
        }

        public void flush() throws IOException {
            drain();
            out.flush();
        }

        public void close() throws IOException {
            flush();
            out.close();
            // Android-added: Warning about writing to closed ObjectOutputStream.
            warnOnceWhenWriting = true;
        }

        /**
         * Writes specified span of byte values from given array.  If copy is
         * true, copies the values to an intermediate buffer before writing
         * them to underlying stream (to avoid exposing a reference to the
         * original byte array).
         */
        void write(byte[] b, int off, int len, boolean copy)
                throws IOException
        {
            if (!(copy || blkmode)) {           // write directly
                drain();
                out.write(b, off, len);
                // Android-added: Warning about writing to closed ObjectOutputStream.
                warnIfClosed();
                return;
            }

>>>>>>> ae15af4d
            while (len > 0) {
                if (pos >= MAX_BLOCK_SIZE) {
                    drain();
                }
                if (len >= MAX_BLOCK_SIZE && !copy && pos == 0) {
                    // avoid unnecessary copy
                    writeBlockHeader(MAX_BLOCK_SIZE);
                    out.write(b, off, MAX_BLOCK_SIZE);
                    off += MAX_BLOCK_SIZE;
                    len -= MAX_BLOCK_SIZE;
                } else {
                    int wlen = Math.min(len, MAX_BLOCK_SIZE - pos);
                    System.arraycopy(b, off, buf, pos, wlen);
                    pos += wlen;
                    off += wlen;
                    len -= wlen;
                }
            }
            // Android-added: Warning about writing to closed ObjectOutputStream.
            warnIfClosed();
        }

        /**
         * Writes all buffered data from this stream to the underlying stream,
         * but does not flush underlying stream.
         */
        void drain() throws IOException {
            if (pos == 0) {
                return;
            }
            if (blkmode) {
                writeBlockHeader(pos);
            }
            out.write(buf, 0, pos);
            pos = 0;
            // Android-added: Warning about writing to closed ObjectOutputStream.
            warnIfClosed();
        }

        /**
         * Writes block data header.  Data blocks shorter than 256 bytes are
         * prefixed with a 2-byte header; all others start with a 5-byte
         * header.
         */
        private void writeBlockHeader(int len) throws IOException {
            if (len <= 0xFF) {
                hbuf[0] = TC_BLOCKDATA;
                hbuf[1] = (byte) len;
                out.write(hbuf, 0, 2);
            } else {
                hbuf[0] = TC_BLOCKDATALONG;
                Bits.putInt(hbuf, 1, len);
                out.write(hbuf, 0, 5);
            }
            // Android-added: Warning about writing to closed ObjectOutputStream.
            warnIfClosed();
        }


        /* ----------------- primitive data output methods ----------------- */
        /*
         * The following methods are equivalent to their counterparts in
         * DataOutputStream, except that they partition written data into data
         * blocks when in block data mode.
         */

        public void writeBoolean(boolean v) throws IOException {
            if (pos >= MAX_BLOCK_SIZE) {
                drain();
            }
            Bits.putBoolean(buf, pos++, v);
        }

        public void writeByte(int v) throws IOException {
            if (pos >= MAX_BLOCK_SIZE) {
                drain();
            }
            buf[pos++] = (byte) v;
        }

        public void writeChar(int v) throws IOException {
            if (pos + 2 <= MAX_BLOCK_SIZE) {
                Bits.putChar(buf, pos, (char) v);
                pos += 2;
            } else {
                dout.writeChar(v);
            }
        }

        public void writeShort(int v) throws IOException {
            if (pos + 2 <= MAX_BLOCK_SIZE) {
                Bits.putShort(buf, pos, (short) v);
                pos += 2;
            } else {
                dout.writeShort(v);
            }
        }

        public void writeInt(int v) throws IOException {
            if (pos + 4 <= MAX_BLOCK_SIZE) {
                Bits.putInt(buf, pos, v);
                pos += 4;
            } else {
                dout.writeInt(v);
            }
        }

        public void writeFloat(float v) throws IOException {
            if (pos + 4 <= MAX_BLOCK_SIZE) {
                Bits.putFloat(buf, pos, v);
                pos += 4;
            } else {
                dout.writeFloat(v);
            }
        }

        public void writeLong(long v) throws IOException {
            if (pos + 8 <= MAX_BLOCK_SIZE) {
                Bits.putLong(buf, pos, v);
                pos += 8;
            } else {
                dout.writeLong(v);
            }
        }

        public void writeDouble(double v) throws IOException {
            if (pos + 8 <= MAX_BLOCK_SIZE) {
                Bits.putDouble(buf, pos, v);
                pos += 8;
            } else {
                dout.writeDouble(v);
            }
        }

        public void writeBytes(String s) throws IOException {
            int endoff = s.length();
            int cpos = 0;
            int csize = 0;
            for (int off = 0; off < endoff; ) {
                if (cpos >= csize) {
                    cpos = 0;
                    csize = Math.min(endoff - off, CHAR_BUF_SIZE);
                    s.getChars(off, off + csize, cbuf, 0);
                }
                if (pos >= MAX_BLOCK_SIZE) {
                    drain();
                }
                int n = Math.min(csize - cpos, MAX_BLOCK_SIZE - pos);
                int stop = pos + n;
                while (pos < stop) {
                    buf[pos++] = (byte) cbuf[cpos++];
                }
                off += n;
            }
        }

        public void writeChars(String s) throws IOException {
            int endoff = s.length();
            for (int off = 0; off < endoff; ) {
                int csize = Math.min(endoff - off, CHAR_BUF_SIZE);
                s.getChars(off, off + csize, cbuf, 0);
                writeChars(cbuf, 0, csize);
                off += csize;
            }
        }

        public void writeUTF(String s) throws IOException {
            writeUTF(s, getUTFLength(s));
        }


        /* -------------- primitive data array output methods -------------- */
        /*
         * The following methods write out spans of primitive data values.
         * Though equivalent to calling the corresponding primitive write
         * methods repeatedly, these methods are optimized for writing groups
         * of primitive data values more efficiently.
         */

        void writeBooleans(boolean[] v, int off, int len) throws IOException {
            int endoff = off + len;
            while (off < endoff) {
                if (pos >= MAX_BLOCK_SIZE) {
                    drain();
                }
                int stop = Math.min(endoff, off + (MAX_BLOCK_SIZE - pos));
                while (off < stop) {
                    Bits.putBoolean(buf, pos++, v[off++]);
                }
            }
        }

        void writeChars(char[] v, int off, int len) throws IOException {
            int limit = MAX_BLOCK_SIZE - 2;
            int endoff = off + len;
            while (off < endoff) {
                if (pos <= limit) {
                    int avail = (MAX_BLOCK_SIZE - pos) >> 1;
                    int stop = Math.min(endoff, off + avail);
                    while (off < stop) {
                        Bits.putChar(buf, pos, v[off++]);
                        pos += 2;
                    }
                } else {
                    dout.writeChar(v[off++]);
                }
            }
        }

        void writeShorts(short[] v, int off, int len) throws IOException {
            int limit = MAX_BLOCK_SIZE - 2;
            int endoff = off + len;
            while (off < endoff) {
                if (pos <= limit) {
                    int avail = (MAX_BLOCK_SIZE - pos) >> 1;
                    int stop = Math.min(endoff, off + avail);
                    while (off < stop) {
                        Bits.putShort(buf, pos, v[off++]);
                        pos += 2;
                    }
                } else {
                    dout.writeShort(v[off++]);
                }
            }
        }

        void writeInts(int[] v, int off, int len) throws IOException {
            int limit = MAX_BLOCK_SIZE - 4;
            int endoff = off + len;
            while (off < endoff) {
                if (pos <= limit) {
                    int avail = (MAX_BLOCK_SIZE - pos) >> 2;
                    int stop = Math.min(endoff, off + avail);
                    while (off < stop) {
                        Bits.putInt(buf, pos, v[off++]);
                        pos += 4;
                    }
                } else {
                    dout.writeInt(v[off++]);
                }
            }
        }

        void writeFloats(float[] v, int off, int len) throws IOException {
            int limit = MAX_BLOCK_SIZE - 4;
            int endoff = off + len;
            while (off < endoff) {
                if (pos <= limit) {
                    int avail = (MAX_BLOCK_SIZE - pos) >> 2;
                    int chunklen = Math.min(endoff - off, avail);
                    floatsToBytes(v, off, buf, pos, chunklen);
                    off += chunklen;
                    pos += chunklen << 2;
                } else {
                    dout.writeFloat(v[off++]);
                }
            }
        }

        void writeLongs(long[] v, int off, int len) throws IOException {
            int limit = MAX_BLOCK_SIZE - 8;
            int endoff = off + len;
            while (off < endoff) {
                if (pos <= limit) {
                    int avail = (MAX_BLOCK_SIZE - pos) >> 3;
                    int stop = Math.min(endoff, off + avail);
                    while (off < stop) {
                        Bits.putLong(buf, pos, v[off++]);
                        pos += 8;
                    }
                } else {
                    dout.writeLong(v[off++]);
                }
            }
        }

        void writeDoubles(double[] v, int off, int len) throws IOException {
            int limit = MAX_BLOCK_SIZE - 8;
            int endoff = off + len;
            while (off < endoff) {
                if (pos <= limit) {
                    int avail = (MAX_BLOCK_SIZE - pos) >> 3;
                    int chunklen = Math.min(endoff - off, avail);
                    doublesToBytes(v, off, buf, pos, chunklen);
                    off += chunklen;
                    pos += chunklen << 3;
                } else {
                    dout.writeDouble(v[off++]);
                }
            }
        }

        /**
         * Returns the length in bytes of the UTF encoding of the given string.
         */
        long getUTFLength(String s) {
            int len = s.length();
            long utflen = 0;
            for (int off = 0; off < len; ) {
                int csize = Math.min(len - off, CHAR_BUF_SIZE);
                s.getChars(off, off + csize, cbuf, 0);
                for (int cpos = 0; cpos < csize; cpos++) {
                    char c = cbuf[cpos];
                    if (c >= 0x0001 && c <= 0x007F) {
                        utflen++;
                    } else if (c > 0x07FF) {
                        utflen += 3;
                    } else {
                        utflen += 2;
                    }
                }
                off += csize;
            }
            return utflen;
        }

        /**
         * Writes the given string in UTF format.  This method is used in
         * situations where the UTF encoding length of the string is already
         * known; specifying it explicitly avoids a prescan of the string to
         * determine its UTF length.
         */
        void writeUTF(String s, long utflen) throws IOException {
            if (utflen > 0xFFFFL) {
                throw new UTFDataFormatException();
            }
            writeShort((int) utflen);
            if (utflen == (long) s.length()) {
                writeBytes(s);
            } else {
                writeUTFBody(s);
            }
        }

        /**
         * Writes given string in "long" UTF format.  "Long" UTF format is
         * identical to standard UTF, except that it uses an 8 byte header
         * (instead of the standard 2 bytes) to convey the UTF encoding length.
         */
        void writeLongUTF(String s) throws IOException {
            writeLongUTF(s, getUTFLength(s));
        }

        /**
         * Writes given string in "long" UTF format, where the UTF encoding
         * length of the string is already known.
         */
        void writeLongUTF(String s, long utflen) throws IOException {
            writeLong(utflen);
            if (utflen == (long) s.length()) {
                writeBytes(s);
            } else {
                writeUTFBody(s);
            }
        }

        /**
         * Writes the "body" (i.e., the UTF representation minus the 2-byte or
         * 8-byte length header) of the UTF encoding for the given string.
         */
        private void writeUTFBody(String s) throws IOException {
            int limit = MAX_BLOCK_SIZE - 3;
            int len = s.length();
            for (int off = 0; off < len; ) {
                int csize = Math.min(len - off, CHAR_BUF_SIZE);
                s.getChars(off, off + csize, cbuf, 0);
                for (int cpos = 0; cpos < csize; cpos++) {
                    char c = cbuf[cpos];
                    if (pos <= limit) {
                        if (c <= 0x007F && c != 0) {
                            buf[pos++] = (byte) c;
                        } else if (c > 0x07FF) {
                            buf[pos + 2] = (byte) (0x80 | ((c >> 0) & 0x3F));
                            buf[pos + 1] = (byte) (0x80 | ((c >> 6) & 0x3F));
                            buf[pos + 0] = (byte) (0xE0 | ((c >> 12) & 0x0F));
                            pos += 3;
                        } else {
                            buf[pos + 1] = (byte) (0x80 | ((c >> 0) & 0x3F));
                            buf[pos + 0] = (byte) (0xC0 | ((c >> 6) & 0x1F));
                            pos += 2;
                        }
                    } else {    // write one byte at a time to normalize block
                        if (c <= 0x007F && c != 0) {
                            write(c);
                        } else if (c > 0x07FF) {
                            write(0xE0 | ((c >> 12) & 0x0F));
                            write(0x80 | ((c >> 6) & 0x3F));
                            write(0x80 | ((c >> 0) & 0x3F));
                        } else {
                            write(0xC0 | ((c >> 6) & 0x1F));
                            write(0x80 | ((c >> 0) & 0x3F));
                        }
                    }
                }
                off += csize;
            }
        }
    }

    /**
     * Lightweight identity hash table which maps objects to integer handles,
     * assigned in ascending order.
     */
    private static class HandleTable {

        /* number of mappings in table/next available handle */
        private int size;
        /* size threshold determining when to expand hash spine */
        private int threshold;
        /* factor for computing size threshold */
        private final float loadFactor;
        /* maps hash value -> candidate handle value */
        private int[] spine;
        /* maps handle value -> next candidate handle value */
        private int[] next;
        /* maps handle value -> associated object */
        private Object[] objs;

        /**
         * Creates new HandleTable with given capacity and load factor.
         */
        HandleTable(int initialCapacity, float loadFactor) {
            this.loadFactor = loadFactor;
            spine = new int[initialCapacity];
            next = new int[initialCapacity];
            objs = new Object[initialCapacity];
            threshold = (int) (initialCapacity * loadFactor);
            clear();
        }

        /**
         * Assigns next available handle to given object, and returns handle
         * value.  Handles are assigned in ascending order starting at 0.
         */
        int assign(Object obj) {
            if (size >= next.length) {
                growEntries();
            }
            if (size >= threshold) {
                growSpine();
            }
            insert(obj, size);
            return size++;
        }

        /**
         * Looks up and returns handle associated with given object, or -1 if
         * no mapping found.
         */
        int lookup(Object obj) {
            if (size == 0) {
                return -1;
            }
            int index = hash(obj) % spine.length;
            for (int i = spine[index]; i >= 0; i = next[i]) {
                if (objs[i] == obj) {
                    return i;
                }
            }
            return -1;
        }

        /**
         * Resets table to its initial (empty) state.
         */
        void clear() {
            Arrays.fill(spine, -1);
            Arrays.fill(objs, 0, size, null);
            size = 0;
        }

        /**
         * Returns the number of mappings currently in table.
         */
        int size() {
            return size;
        }

        /**
         * Inserts mapping object -> handle mapping into table.  Assumes table
         * is large enough to accommodate new mapping.
         */
        private void insert(Object obj, int handle) {
            int index = hash(obj) % spine.length;
            objs[handle] = obj;
            next[handle] = spine[index];
            spine[index] = handle;
        }

        /**
         * Expands the hash "spine" -- equivalent to increasing the number of
         * buckets in a conventional hash table.
         */
        private void growSpine() {
            spine = new int[(spine.length << 1) + 1];
            threshold = (int) (spine.length * loadFactor);
            Arrays.fill(spine, -1);
            for (int i = 0; i < size; i++) {
                insert(objs[i], i);
            }
        }

        /**
         * Increases hash table capacity by lengthening entry arrays.
         */
        private void growEntries() {
            int newLength = (next.length << 1) + 1;
            int[] newNext = new int[newLength];
            System.arraycopy(next, 0, newNext, 0, size);
            next = newNext;

            Object[] newObjs = new Object[newLength];
            System.arraycopy(objs, 0, newObjs, 0, size);
            objs = newObjs;
        }

        /**
         * Returns hash value for given object.
         */
        private int hash(Object obj) {
            return System.identityHashCode(obj) & 0x7FFFFFFF;
        }
    }

    /**
     * Lightweight identity hash table which maps objects to replacement
     * objects.
     */
    private static class ReplaceTable {

        /* maps object -> index */
        private final HandleTable htab;
        /* maps index -> replacement object */
        private Object[] reps;

        /**
         * Creates new ReplaceTable with given capacity and load factor.
         */
        ReplaceTable(int initialCapacity, float loadFactor) {
            htab = new HandleTable(initialCapacity, loadFactor);
            reps = new Object[initialCapacity];
        }

        /**
         * Enters mapping from object to replacement object.
         */
        void assign(Object obj, Object rep) {
            int index = htab.assign(obj);
            while (index >= reps.length) {
                grow();
            }
            reps[index] = rep;
        }

        /**
         * Looks up and returns replacement for given object.  If no
         * replacement is found, returns the lookup object itself.
         */
        Object lookup(Object obj) {
            int index = htab.lookup(obj);
            return (index >= 0) ? reps[index] : obj;
        }

        /**
         * Resets table to its initial (empty) state.
         */
        void clear() {
            Arrays.fill(reps, 0, htab.size(), null);
            htab.clear();
        }

        /**
         * Returns the number of mappings currently in table.
         */
        int size() {
            return htab.size();
        }

        /**
         * Increases table capacity.
         */
        private void grow() {
            Object[] newReps = new Object[(reps.length << 1) + 1];
            System.arraycopy(reps, 0, newReps, 0, reps.length);
            reps = newReps;
        }
    }

    /**
     * Stack to keep debug information about the state of the
     * serialization process, for embedding in exception messages.
     */
    private static class DebugTraceInfoStack {
        private final List<String> stack;

        DebugTraceInfoStack() {
            stack = new ArrayList<>();
        }

        /**
         * Removes all of the elements from enclosed list.
         */
        void clear() {
            stack.clear();
        }

        /**
         * Removes the object at the top of enclosed list.
         */
        void pop() {
            stack.remove(stack.size()-1);
        }

        /**
         * Pushes a String onto the top of enclosed list.
         */
        void push(String entry) {
            stack.add("\t- " + entry);
        }

        /**
         * Returns a string representation of this object
         */
        public String toString() {
            StringBuilder buffer = new StringBuilder();
            if (!stack.isEmpty()) {
                for(int i = stack.size(); i > 0; i-- ) {
                    buffer.append(stack.get(i-1) + ((i != 1) ? "\n" : ""));
                }
            }
            return buffer.toString();
        }
    }

}<|MERGE_RESOLUTION|>--- conflicted
+++ resolved
@@ -36,10 +36,7 @@
 import java.util.concurrent.ConcurrentHashMap;
 import java.util.concurrent.ConcurrentMap;
 import static java.io.ObjectStreamClass.processQueue;
-<<<<<<< HEAD
 //import java.io.SerialCallbackContext;
-=======
->>>>>>> ae15af4d
 import sun.reflect.misc.ReflectUtil;
 
 /**
@@ -1715,11 +1712,6 @@
             objVals[getFieldOffset(name, Object.class)] = val;
         }
 
-<<<<<<< HEAD
-=======
-
-
->>>>>>> ae15af4d
         // deprecated in ObjectOutputStream.PutField
         public void write(ObjectOutput out) throws IOException {
             /*
@@ -1739,7 +1731,6 @@
              */
             if (ObjectOutputStream.this != out) {
                 throw new IllegalArgumentException("wrong stream");
-<<<<<<< HEAD
             }
             out.write(primVals, 0, primVals.length);
 
@@ -1752,20 +1743,6 @@
                 }
                 out.writeObject(objVals[i]);
             }
-=======
-            }
-            out.write(primVals, 0, primVals.length);
-
-            ObjectStreamField[] fields = desc.getFields(false);
-            int numPrimFields = fields.length - objVals.length;
-            // REMIND: warn if numPrimFields > 0?
-            for (int i = 0; i < objVals.length; i++) {
-                if (fields[numPrimFields + i].isUnshared()) {
-                    throw new IOException("cannot write unshared object");
-                }
-                out.writeObject(objVals[i]);
-            }
->>>>>>> ae15af4d
         }
 
         /**
@@ -1916,7 +1893,6 @@
          * OutputStream, except that they partition written data into data
          * blocks when in block data mode.
          */
-<<<<<<< HEAD
 
         public void write(int b) throws IOException {
             if (pos >= MAX_BLOCK_SIZE) {
@@ -1961,54 +1937,6 @@
                 warnIfClosed();
                 return;
             }
-
-=======
-
-        public void write(int b) throws IOException {
-            if (pos >= MAX_BLOCK_SIZE) {
-                drain();
-            }
-            buf[pos++] = (byte) b;
-        }
-
-        public void write(byte[] b) throws IOException {
-            write(b, 0, b.length, false);
-        }
-
-        public void write(byte[] b, int off, int len) throws IOException {
-            write(b, off, len, false);
-        }
-
-        public void flush() throws IOException {
-            drain();
-            out.flush();
-        }
-
-        public void close() throws IOException {
-            flush();
-            out.close();
-            // Android-added: Warning about writing to closed ObjectOutputStream.
-            warnOnceWhenWriting = true;
-        }
-
-        /**
-         * Writes specified span of byte values from given array.  If copy is
-         * true, copies the values to an intermediate buffer before writing
-         * them to underlying stream (to avoid exposing a reference to the
-         * original byte array).
-         */
-        void write(byte[] b, int off, int len, boolean copy)
-                throws IOException
-        {
-            if (!(copy || blkmode)) {           // write directly
-                drain();
-                out.write(b, off, len);
-                // Android-added: Warning about writing to closed ObjectOutputStream.
-                warnIfClosed();
-                return;
-            }
-
->>>>>>> ae15af4d
             while (len > 0) {
                 if (pos >= MAX_BLOCK_SIZE) {
                     drain();
