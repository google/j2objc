# Copyright 2011 Google Inc. All Rights Reserved.
#
# Licensed under the Apache License, Version 2.0 (the "License");
# you may not use this file except in compliance with the License.
# You may obtain a copy of the License at
#
# http://www.apache.org/licenses/LICENSE-2.0
#
# Unless required by applicable law or agreed to in writing, software
# distributed under the License is distributed on an "AS IS" BASIS,
# WITHOUT WARRANTIES OR CONDITIONS OF ANY KIND, either express or implied.
# See the License for the specific language governing permissions and
# limitations under the License.

# Makefile for building and running the iOS emulation library unit tests.
#
# Author: Tom Ball

.SUFFIXES: .java .m

include environment.mk

SUPPORT_SOURCES = \
	JSR166TestCase.java \
	org/apache/harmony/nio/tests/java/nio/AbstractBufferTest.java \
	org/apache/harmony/text/tests/java/text/Support_Format.java \
	org/apache/harmony/text/tests/java/text/Support_MessageFormat.java \
	tests/support/Support_CollectionTest.java \
	tests/support/Support_ListTest.java \
	tests/support/Support_Locale.java \
	tests/support/Support_MapTest2.java \
	tests/support/Support_Proxy_I1.java \
	tests/support/Support_Proxy_I2.java \
	tests/support/Support_Proxy_ParentException.java \
	tests/support/Support_Proxy_SubException.java \
	tests/support/Support_SetTest.java \
	tests/support/Support_StringReader.java \
	tests/support/Support_StringWriter.java \
	tests/support/Support_TestResource.java \
	tests/support/Support_TestResource_en.java \
	tests/support/Support_TestResource_en_US.java \
	tests/support/Support_TestResource_fr.java \
	tests/support/Support_TestResource_fr_FR.java \
	tests/support/Support_TestResource_fr_FR_VAR.java \
	tests/support/Support_TimeZone.java \
	tests/support/Support_UnmodifiableCollectionTest.java \
	tests/support/Support_UnmodifiableMapTest.java

TEST_SOURCES = \
	AtomicBooleanTest.java \
	AtomicIntegerArrayTest.java \
	AtomicIntegerTest.java \
	AtomicLongArrayTest.java \
	AtomicLongTest.java \
	AtomicMarkableReferenceTest.java \
	AtomicReferenceArrayTest.java \
	AtomicReferenceTest.java \
	AtomicStampedReferenceTest.java \
	CopyOnWriteArrayListTest.java \
	CopyOnWriteArraySetTest.java \
	java/lang/ClassTest.java \
	java/lang/ThrowableTest.java \
	java/lang/ref/PhantomReferenceTest.java \
	java/lang/ref/SoftReferenceTest.java \
	java/lang/ref/WeakReferenceTest.java \
	java/util/TreeMapTest.java \
	java/util/WeakHashMapTest.java \
	libcore/icu/ICUTest.java \
	libcore/icu/LocaleDataTest.java \
	libcore/java/io/StreamTokenizerTest.java \
	libcore/java/lang/ThrowableTest.java \
	libcore/java/lang/reflect/AnnotationsTest.java \
	libcore/java/lang/reflect/ArrayTest.java \
	libcore/java/lang/reflect/ConstructorTest.java \
	libcore/java/nio/charset/CharsetDecoderTest.java \
	libcore/java/nio/charset/CharsetEncoderTest.java \
	libcore/java/nio/charset/CharsetTest.java \
	libcore/java/text/CollatorTest.java \
	libcore/java/text/DecimalFormatTest.java \
	libcore/java/text/DecimalFormatSymbolsTest.java \
	libcore/java/text/NumberFormatTest.java \
	libcore/java/util/CalendarTest.java \
	libcore/java/util/OldTimeZoneTest.java \
	org/apache/harmony/luni/tests/java/io/BufferedInputStreamTest.java \
	org/apache/harmony/luni/tests/java/io/BufferedOutputStreamTest.java \
	org/apache/harmony/luni/tests/java/io/BufferedReaderTest.java \
	org/apache/harmony/luni/tests/java/io/BufferedWriterTest.java \
	org/apache/harmony/luni/tests/java/io/ByteArrayInputStreamTest.java \
	org/apache/harmony/luni/tests/java/io/ByteArrayOutputStreamTest.java \
	org/apache/harmony/luni/tests/java/io/CharArrayReaderTest.java \
	org/apache/harmony/luni/tests/java/io/CharArrayWriterTest.java \
	org/apache/harmony/luni/tests/java/io/DataInputStreamTest.java \
	org/apache/harmony/luni/tests/java/io/DataOutputStreamTest.java \
	org/apache/harmony/luni/tests/java/io/EOFExceptionTest.java \
	org/apache/harmony/luni/tests/java/io/FileDescriptorTest.java \
	org/apache/harmony/luni/tests/java/io/FileInputStreamTest.java \
	org/apache/harmony/luni/tests/java/io/FileNotFoundExceptionTest.java \
	org/apache/harmony/luni/tests/java/io/FileReaderTest.java \
	org/apache/harmony/luni/tests/java/io/FileTest.java \
	org/apache/harmony/luni/tests/java/io/FileWriterTest.java \
	org/apache/harmony/luni/tests/java/io/FilterInputStreamTest.java \
	org/apache/harmony/luni/tests/java/io/FilterOutputStreamTest.java \
	org/apache/harmony/luni/tests/java/io/FileOutputStreamTest.java \
	org/apache/harmony/luni/tests/java/io/InputStreamReaderTest.java \
	org/apache/harmony/luni/tests/java/io/InputStreamTest.java \
	org/apache/harmony/luni/tests/java/io/InterruptedIOExceptionTest.java \
	org/apache/harmony/luni/tests/java/io/IOExceptionTest.java \
	org/apache/harmony/luni/tests/java/io/OutputStreamWriterTest.java \
	org/apache/harmony/luni/tests/java/io/PrintStreamTest.java \
	org/apache/harmony/luni/tests/java/io/PrintWriterTest.java \
	org/apache/harmony/luni/tests/java/io/PushbackInputStreamTest.java \
	org/apache/harmony/luni/tests/java/io/PushbackReaderTest.java \
	org/apache/harmony/luni/tests/java/io/ReaderTest.java \
	org/apache/harmony/luni/tests/java/io/StringReaderTest.java \
	org/apache/harmony/luni/tests/java/io/StringWriterTest.java \
	org/apache/harmony/luni/tests/java/io/UnsupportedEncodingExceptionTest.java \
	org/apache/harmony/luni/tests/java/io/UTFDataFormatExceptionTest.java \
	org/apache/harmony/luni/tests/java/io/WriterTest.java \
	org/apache/harmony/luni/tests/java/lang/ArithmeticExceptionTest.java \
	org/apache/harmony/luni/tests/java/lang/ArrayIndexOutOfBoundsExceptionTest.java \
	org/apache/harmony/luni/tests/java/lang/ArrayStoreExceptionTest.java \
	org/apache/harmony/luni/tests/java/lang/AssertionErrorTest.java \
	org/apache/harmony/luni/tests/java/lang/BooleanTest.java \
	org/apache/harmony/luni/tests/java/lang/ByteTest.java \
	org/apache/harmony/luni/tests/java/lang/ClassCastExceptionTest.java \
	org/apache/harmony/luni/tests/java/lang/ClassNotFoundExceptionTest.java \
	org/apache/harmony/luni/tests/java/lang/ClassTest.java \
	org/apache/harmony/luni/tests/java/lang/CloneNotSupportedExceptionTest.java \
	org/apache/harmony/luni/tests/java/lang/ErrorTest.java \
	org/apache/harmony/luni/tests/java/lang/EnumTest.java \
	org/apache/harmony/luni/tests/java/lang/ExceptionTest.java \
	org/apache/harmony/luni/tests/java/lang/IllegalAccessExceptionTest.java \
	org/apache/harmony/luni/tests/java/lang/IllegalArgumentExceptionTest.java \
	org/apache/harmony/luni/tests/java/lang/IllegalMonitorStateExceptionTest.java \
	org/apache/harmony/luni/tests/java/lang/IllegalStateExceptionTest.java \
	org/apache/harmony/luni/tests/java/lang/IllegalThreadStateExceptionTest.java \
	org/apache/harmony/luni/tests/java/lang/IndexOutOfBoundsExceptionTest.java \
	org/apache/harmony/luni/tests/java/lang/InstantiationExceptionTest.java \
	org/apache/harmony/luni/tests/java/lang/IntegerTest.java \
	org/apache/harmony/luni/tests/java/lang/InterruptedExceptionTest.java \
	org/apache/harmony/luni/tests/java/lang/LongTest.java \
	org/apache/harmony/luni/tests/java/lang/NegativeArraySizeExceptionTest.java \
	org/apache/harmony/luni/tests/java/lang/NoSuchMethodExceptionTest.java \
	org/apache/harmony/luni/tests/java/lang/NullPointerExceptionTest.java \
	org/apache/harmony/luni/tests/java/lang/NumberFormatExceptionTest.java \
	org/apache/harmony/luni/tests/java/lang/NumberTest.java \
	org/apache/harmony/luni/tests/java/lang/ObjectTest.java \
	org/apache/harmony/luni/tests/java/lang/reflect/ArrayTest.java \
	org/apache/harmony/luni/tests/java/lang/reflect/ModifierTest.java \
	org/apache/harmony/luni/tests/java/lang/RuntimeExceptionTest.java \
	org/apache/harmony/luni/tests/java/lang/ShortTest.java \
	org/apache/harmony/luni/tests/java/lang/StrictMathTest.java \
	org/apache/harmony/luni/tests/java/lang/StringBufferTest.java \
	org/apache/harmony/luni/tests/java/lang/StringIndexOutOfBoundsExceptionTest.java \
	org/apache/harmony/luni/tests/java/lang/StringTest.java \
	org/apache/harmony/luni/tests/java/lang/String2Test.java \
	org/apache/harmony/luni/tests/java/lang/ThreadDeathTest.java \
	org/apache/harmony/luni/tests/java/lang/ThreadTest.java \
	org/apache/harmony/luni/tests/java/lang/UnsupportedOperationExceptionTest.java \
	org/apache/harmony/luni/tests/util/UtilTest.java \
	org/apache/harmony/nio/tests/java/nio/BufferOverflowExceptionTest.java \
	org/apache/harmony/nio/tests/java/nio/BufferTest.java \
	org/apache/harmony/nio/tests/java/nio/ByteBufferTest.java \
	org/apache/harmony/nio/tests/java/nio/ByteOrderTest.java \
	org/apache/harmony/nio/tests/java/nio/CharBufferTest.java \
	org/apache/harmony/nio/tests/java/nio/DoubleBufferTest.java \
	org/apache/harmony/nio/tests/java/nio/FloatBufferTest.java \
	org/apache/harmony/nio/tests/java/nio/IntBufferTest.java \
	org/apache/harmony/nio/tests/java/nio/InvalidMarkExceptionTest.java \
	org/apache/harmony/nio/tests/java/nio/LongBufferTest.java \
	org/apache/harmony/nio/tests/java/nio/ShortBufferTest.java \
	org/apache/harmony/nio/tests/java/nio/HeapByteBufferTest.java \
	org/apache/harmony/nio/tests/java/nio/HeapCharBufferTest.java \
	org/apache/harmony/nio/tests/java/nio/HeapDoubleBufferTest.java \
	org/apache/harmony/nio/tests/java/nio/HeapFloatBufferTest.java \
	org/apache/harmony/nio/tests/java/nio/HeapIntBufferTest.java \
	org/apache/harmony/nio/tests/java/nio/HeapLongBufferTest.java \
	org/apache/harmony/nio/tests/java/nio/HeapShortBufferTest.java \
	org/apache/harmony/nio/tests/java/nio/ReadOnlyCharBufferTest.java \
	org/apache/harmony/nio/tests/java/nio/ReadOnlyDoubleBufferTest.java \
	org/apache/harmony/nio/tests/java/nio/ReadOnlyFloatBufferTest.java \
	org/apache/harmony/nio/tests/java/nio/ReadOnlyHeapByteBufferTest.java \
	org/apache/harmony/nio/tests/java/nio/ReadOnlyHeapCharBufferTest.java \
	org/apache/harmony/nio/tests/java/nio/ReadOnlyHeapDoubleBufferTest.java \
	org/apache/harmony/nio/tests/java/nio/ReadOnlyHeapFloatBufferTest.java \
	org/apache/harmony/nio/tests/java/nio/ReadOnlyHeapIntBufferTest.java \
	org/apache/harmony/nio/tests/java/nio/ReadOnlyHeapLongBufferTest.java \
	org/apache/harmony/nio/tests/java/nio/ReadOnlyHeapShortBufferTest.java \
	org/apache/harmony/nio/tests/java/nio/ReadOnlyIntBufferTest.java \
	org/apache/harmony/nio/tests/java/nio/ReadOnlyLongBufferTest.java \
	org/apache/harmony/nio/tests/java/nio/ReadOnlyShortBufferTest.java \
	org/apache/harmony/luni/tests/java/util/AbstractCollectionTest.java \
	org/apache/harmony/luni/tests/java/util/AbstractListTest.java \
	org/apache/harmony/luni/tests/java/util/AbstractMapTest.java \
	org/apache/harmony/luni/tests/java/util/AbstractQueueTest.java \
	org/apache/harmony/luni/tests/java/util/AbstractSequentialListTest.java \
	org/apache/harmony/luni/tests/java/util/ArrayListTest.java \
	org/apache/harmony/luni/tests/java/util/ArraysTest.java \
	org/apache/harmony/luni/tests/java/util/BitSetTest.java \
	org/apache/harmony/luni/tests/java/util/CollectionsTest.java \
	org/apache/harmony/luni/tests/java/util/DateTest.java \
	org/apache/harmony/luni/tests/java/util/EmptyStackExceptionTest.java \
	org/apache/harmony/luni/tests/java/util/EnumSetTest.java \
	org/apache/harmony/luni/tests/java/util/EventObjectTest.java \
	org/apache/harmony/luni/tests/java/util/GregorianCalendarTest.java \
	org/apache/harmony/luni/tests/java/util/HashMapTest.java \
	org/apache/harmony/luni/tests/java/util/HashSetTest.java \
	org/apache/harmony/luni/tests/java/util/HashtableTest.java \
	org/apache/harmony/luni/tests/java/util/IdentityHashMapTest.java \
	org/apache/harmony/luni/tests/java/util/LinkedHashMapTest.java \
	org/apache/harmony/luni/tests/java/util/LinkedHashSetTest.java \
	org/apache/harmony/luni/tests/java/util/LinkedListTest.java \
	org/apache/harmony/luni/tests/java/util/LocaleTest.java \
	org/apache/harmony/luni/tests/java/util/NoSuchElementExceptionTest.java \
	org/apache/harmony/luni/tests/java/util/PriorityQueueTest.java \
	org/apache/harmony/luni/tests/java/util/RandomTest.java \
	org/apache/harmony/luni/tests/java/util/SimpleTimeZoneTest.java \
	org/apache/harmony/luni/tests/java/util/StackTest.java \
	org/apache/harmony/luni/tests/java/util/StringTokenizerTest.java \
	org/apache/harmony/luni/tests/java/util/TimeZoneTest.java \
	org/apache/harmony/luni/tests/java/util/TreeMapTest.java \
	org/apache/harmony/luni/tests/java/util/TreeSetTest.java \
	org/apache/harmony/luni/tests/java/util/VectorTest.java \
	org/apache/harmony/tests/java/math/BigIntegerAddTest.java \
	org/apache/harmony/tests/java/math/BigIntegerAndTest.java \
	org/apache/harmony/tests/java/math/BigIntegerCompareTest.java \
	org/apache/harmony/tests/java/math/BigIntegerConstructorsTest.java \
	org/apache/harmony/tests/java/math/BigIntegerConvertTest.java \
	org/apache/harmony/tests/java/math/BigIntegerDivideTest.java \
	org/apache/harmony/tests/java/math/BigIntegerHashCodeTest.java \
	org/apache/harmony/tests/java/math/BigIntegerMultiplyTest.java \
	org/apache/harmony/tests/java/math/BigIntegerNotTest.java \
	org/apache/harmony/tests/java/math/BigIntegerOrTest.java \
	org/apache/harmony/tests/java/math/BigIntegerSubtractTest.java \
	org/apache/harmony/tests/java/util/regex/Matcher2Test.java \
	org/apache/harmony/tests/java/util/regex/MatcherTest.java \
	org/apache/harmony/tests/java/util/regex/Pattern2Test.java \
	org/apache/harmony/tests/java/util/regex/PatternErrorTest.java \
	org/apache/harmony/tests/java/util/regex/PatternSyntaxExceptionTest.java \
	org/apache/harmony/tests/java/util/regex/PatternTest.java \
	org/apache/harmony/tests/java/util/regex/ReplaceTest.java \
	org/apache/harmony/tests/java/util/regex/SplitTest.java \
	org/apache/harmony/text/tests/java/text/ChoiceFormatTest.java \
	org/apache/harmony/text/tests/java/text/CollatorTest.java \
	org/apache/harmony/text/tests/java/text/MessageFormatTest.java \
	tests/api/java/lang/reflect/ProxyTest.java \
	tests/api/java/util/CalendarTest.java \
	tests/api/java/util/ListResourceBundleTest.java \
	tests/api/java/util/PropertyResourceBundleTest.java \
	tests/api/java/util/ResourceBundleTest.java \
	tests/api/java/util/TimerTaskTest.java \
	tests/api/java/util/TimerTest.java \

FAILING_TESTS = \
	org/apache/harmony/luni/tests/java/lang/DoubleTest.java \
	org/apache/harmony/luni/tests/java/lang/FloatTest.java \
	org/apache/harmony/luni/tests/java/lang/StrictMathTest.java \
	org/apache/harmony/luni/tests/java/lang/StringBuilderTest.java \
	org/apache/harmony/tests/java/util/regex/ModeTest.java \

# Most of these tests are failing for a common index-out-of-range error.
FAILING_MATH_TESTS = \
	org/apache/harmony/tests/java/math/BigDecimalArithmeticTest.java \
	org/apache/harmony/tests/java/math/BigDecimalCompareTest.java \
	org/apache/harmony/tests/java/math/BigDecimalConstructorsTest.java \
	org/apache/harmony/tests/java/math/BigDecimalConvertTest.java \
	org/apache/harmony/tests/java/math/BigDecimalScaleOperationsTest.java \
	tests/api/java/math/BigDecimalTest.java \
	org/apache/harmony/tests/java/math/BigIntegerModPowTest.java \
	org/apache/harmony/tests/java/math/BigIntegerOperateBitsTest.java \
	org/apache/harmony/tests/java/math/BigIntegerToStringTest.java \
	org/apache/harmony/tests/java/math/BigIntegerXorTest.java \
	tests/api/java/math/BigIntegerTest.java \

JAVA_SOURCE_LIST = $(BUILD_DIR)/jre_emul.tests.list

SUPPORT_OBJS = $(SUPPORT_SOURCES:%.java=$(TESTS_DIR)/%.o)
TEST_OBJS = $(TEST_SOURCES:%.java=$(TESTS_DIR)/%.o)

TEST_RESOURCES_SRCS = \
    org/apache/harmony/luni/tests/test_resource.txt \
    org/apache/harmony/luni/tests/java/io/testfile-utf8.txt
TEST_RESOURCES_ROOT = apache_harmony/classlib/modules/luni/src/test/resources
TEST_RESOURCES = $(TEST_RESOURCES_SRCS:%=$(TESTS_DIR)/%)

# Broken tests, plus associated bug id.  Once bug is fixed, move line(s) up.
#	$(TESTS_DIR)/org/apache/harmony/luni/tests/java/lang/StringBuilderTest.o               b/8842295

# MOE:begin_strip
JUNIT_JAR = ../dist/lib/junit.jar
# MOE:end_strip_and_replace JUNIT_JAR = ../dist/lib/junit-4.10.jar

TEST_JOC = ../dist/j2objc -classpath $(JUNIT_JAR) -Werror \
	-sourcepath $(TEST_SRC) -d $(TESTS_DIR)
TEST_JOCC = ../dist/j2objcc -g -I$(TESTS_DIR) -l junit -Werror \
	-L$(TESTS_DIR) -l test-support
SUPPORT_LIB = $(TESTS_DIR)/libtest-support.a
TEST_BIN = $(TESTS_DIR)/jre_unit_tests

test: run-tests

translate: pre_translate $(SUPPORT_OBJS:.o=.m) $(TEST_OBJS:.o=.m)
	@if [ `cat $(JAVA_SOURCE_LIST) | wc -l` -ge 1 ] ; then \
	  $(TEST_JOC) `cat $(JAVA_SOURCE_LIST)` ; \
	fi

support-lib: translate $(SUPPORT_LIB)

build: support-lib $(TEST_OBJS)
	@:

link: build $(TEST_BIN)

resources: $(TEST_RESOURCES)
	@:

$(TESTS_DIR)/%.txt: $(TEST_RESOURCES_ROOT)/%.txt
	@mkdir -p `dirname $@`
	@cp $< $@

run-tests: link resources $(TEST_BIN)
	@$(TEST_BIN) org.junit.runner.JUnitCore $(subst /,.,$(TEST_SOURCES:%.java=%))

# Run this when the above has errors and JUnit doesn't report which
# test failed or hung.
run-each-test: link resources $(TEST_BIN)
	@for test in $(subst /,.,$(TEST_SOURCES:%.java=%)); do \
	  echo $$test:; \
	  $(TEST_BIN) org.junit.runner.JUnitCore $$test; \
	done

$(SUPPORT_LIB): $(SUPPORT_OBJS)
	libtool -static -o $(SUPPORT_LIB) $(SUPPORT_OBJS)

clean:
	@rm -rf $(TESTS_DIR)

pre_translate:
	@mkdir -p $(BUILD_DIR)
	@rm -f $(JAVA_SOURCE_LIST)
	@touch $(JAVA_SOURCE_LIST)

$(TESTS_DIR):
	@mkdir -p $@

define java_source_rule
<<<<<<< HEAD
$$(TESTS_DIR)/%.h $$(TESTS_DIR)/%.m: $(1)/%.java | pre_translate
	@echo $$? >> $$(JAVA_SOURCE_LIST)
=======
$$(TESTS_DIR)/%.m: $(1)/%.java | pre_translate
	@echo $$< >> $$(JAVA_SOURCE_LIST)
	@if [ -e $$@ ]; then touch $$@; fi
>>>>>>> 6b127902
endef

$(foreach srcdir,$(TEST_SRC_ROOTS),$(eval $(call java_source_rule,$(srcdir))))

$(TESTS_DIR)/%.o: $(TESTS_DIR)/%.m | translate
	@mkdir -p `dirname $@`
	../dist/j2objcc -g -I$(TESTS_DIR) -c $? -o $@ \
	  -Wno-objc-redundant-literal-use -Wno-format \
	  -Werror -Wno-parentheses -I$(EMULATION_TESTS_DIR) -I$(TESTS_DIR)

$(TEST_BIN): $(TEST_OBJS) $(SUPPORT_LIB) \
        ../dist/lib/libjre_emul.a ../dist/lib/libjunit.a
	@echo Building test executable...
	@$(TEST_JOCC) -o $@ $(TEST_OBJS)<|MERGE_RESOLUTION|>--- conflicted
+++ resolved
@@ -344,14 +344,9 @@
 	@mkdir -p $@
 
 define java_source_rule
-<<<<<<< HEAD
-$$(TESTS_DIR)/%.h $$(TESTS_DIR)/%.m: $(1)/%.java | pre_translate
-	@echo $$? >> $$(JAVA_SOURCE_LIST)
-=======
 $$(TESTS_DIR)/%.m: $(1)/%.java | pre_translate
 	@echo $$< >> $$(JAVA_SOURCE_LIST)
 	@if [ -e $$@ ]; then touch $$@; fi
->>>>>>> 6b127902
 endef
 
 $(foreach srcdir,$(TEST_SRC_ROOTS),$(eval $(call java_source_rule,$(srcdir))))
