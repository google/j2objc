--- conflicted
+++ resolved
@@ -349,10 +349,7 @@
 }
 
 static IOSClass *ClassForIosName(NSString *iosName) {
-<<<<<<< HEAD
-=======
   nil_chk(iosName);
->>>>>>> 2bf3fce1
   // Some protocols have a sibling class that contains the metadata and any
   // constants that are defined. We must look for the protocol before the class
   // to ensure we create a IOSProtocolClass for such cases. NSObject must be
