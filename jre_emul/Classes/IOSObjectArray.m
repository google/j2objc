--- conflicted
+++ resolved
@@ -40,39 +40,17 @@
   if (length < 0) {
     @throw AUTORELEASE([[JavaLangNegativeArraySizeException alloc] init]);
   }
-<<<<<<< HEAD
-    size_t buf_size = length * sizeof(id);
-  IOSObjectArray *array =  ARGC_allocateObject([IOSObjectArray class], buf_size, nil);
-    memset(array->buffer_, 0, buf_size);
-#if !__has_feature(objc_arc)
-  if (!retained) {
-    // It is important that this autorelease occurs here and NOT as part of the
-    // return statement of one of the public methods. When such a public method
-    // is called from ARC code, it can omit the autorelease call (and the
-    // subsequent retain in the caller) even though this code is compiled as
-    // non-ARC. Such behavior would allow our isRetained_ field to remain false
-    // even when this array has a strong reference.
-    (void)AUTORELEASE(array);
-  }
-  array->isRetained_ = retained;
-#endif
-  array->size_ = length;
-  array->elementType_ = type; // All IOSClass types are singleton so don't need to retain.
-  
-=======
   size_t buf_size = length * sizeof(id);
   IOSObjectArray *array = NSAllocateObject([IOSObjectArray class], buf_size, nil);
   // Set array contents to Java default value (null).
   memset(array->buffer_, 0, buf_size);
   array->size_ = length;
   array->elementType_ = type; // All IOSClass types are singleton so don't need to retain.
->>>>>>> e354118a
   return array;
 }
 
 static IOSObjectArray *IOSObjectArray_CreateArrayWithObjects(
-<<<<<<< HEAD
-    jint length, IOSClass *type, jboolean retained, const id *objects) {
+    jint length, IOSClass *type, const id *objects) {
   IOSObjectArray *array = IOSObjectArray_CreateArray(length, type, retained);
 #ifdef J2OBJC_USE_GC
     for (jint i = 0; i < length; i++) {
@@ -86,12 +64,6 @@
   }
   else {
     memcpy(array->buffer_, objects, length * sizeof(id));
-=======
-    jint length, IOSClass *type, const id *objects) {
-  IOSObjectArray *array = IOSObjectArray_CreateArray(length, type);
-  for (jint i = 0; i < length; i++) {
-    array->buffer_[i] = RETAIN_(objects[i]);
->>>>>>> e354118a
   }
 #endif
     return array;
@@ -132,16 +104,10 @@
   NSUInteger count = [array count];
   IOSObjectArray *result = AUTORELEASE(IOSObjectArray_CreateArray((jint)count, type));
   [array getObjects:result->buffer_ range:NSMakeRange(0, count)];
-<<<<<<< HEAD
     for (jint i = 0; i < count; i++) {
         ARGC_genericRetain(result->buffer_[i]);
     }
     
-=======
-  for (NSUInteger i = 0; i < count; i++) {
-    RETAIN_(result->buffer_[i]);
-  }
->>>>>>> e354118a
   return result;
 }
 
@@ -164,12 +130,7 @@
   return buffer_[index];
 }
 
-<<<<<<< HEAD
-#if !defined(J2OBJC_DISABLE_ARRAY_TYPE_CHECKS)
 static void ThrowArrayStoreException(IOSObjectArray *array, id value) J2OBJC_METHOD_ATTR {
-=======
-static void ThrowArrayStoreException(IOSObjectArray *array, id value) {
->>>>>>> e354118a
   NSString *msg = [NSString stringWithFormat:
       @"attempt to add object of type %@ to array with type %@",
       [[value java_getClass] getName], [array->elementType_ getName]];
@@ -177,12 +138,7 @@
 }
 
 static inline id IOSObjectArray_checkValue(
-<<<<<<< HEAD
     __unsafe_unretained IOSObjectArray *array, __unsafe_unretained id value) J2OBJC_METHOD_ATTR {
-#if !defined(J2OBJC_DISABLE_ARRAY_TYPE_CHECKS)
-=======
-    __unsafe_unretained IOSObjectArray *array, __unsafe_unretained id value) {
->>>>>>> e354118a
   if (value && ![array->elementType_ isInstance:value]) {
     ThrowArrayStoreException(array, value);
   }
@@ -190,12 +146,7 @@
 }
 
 // Same as above, but releases the value before throwing an exception.
-<<<<<<< HEAD
 static inline void IOSObjectArray_checkRetainedValue(IOSObjectArray *array, id value) J2OBJC_METHOD_ATTR {
-#if !defined(J2OBJC_DISABLE_ARRAY_TYPE_CHECKS)
-=======
-static inline void IOSObjectArray_checkRetainedValue(IOSObjectArray *array, id value) {
->>>>>>> e354118a
   if (value && ![array->elementType_ isInstance:value]) {
     ThrowArrayStoreException(array, AUTORELEASE(value));
   }
@@ -203,12 +154,7 @@
 
 // Same as IOSArray_checkIndex, but releases the value before throwing an
 // exception.
-<<<<<<< HEAD
 static inline void IOSObjectArray_checkIndexRetainedValue(jint size, jint index, id value) J2OBJC_METHOD_ATTR {
-#if !defined(J2OBJC_DISABLE_ARRAY_BOUND_CHECKS)
-=======
-static inline void IOSObjectArray_checkIndexRetainedValue(jint size, jint index, id value) {
->>>>>>> e354118a
   if (index < 0 || index >= size) {
     (void)AUTORELEASE(value);
     IOSArray_throwOutOfBoundsWithMsg(size, index);
@@ -219,57 +165,21 @@
     __unsafe_unretained IOSObjectArray *array, NSUInteger index, __unsafe_unretained id value) J2OBJC_METHOD_ATTR {
   IOSArray_checkIndex(array->size_, (jint)index);
   IOSObjectArray_checkValue(array, value);
-<<<<<<< HEAD
-#ifndef J2OBJC_USE_GC
-  if (array->isRetained_) {
-#endif
-    return JreAutoreleasedAssign(&array->buffer_[index], RETAIN_(value));
-#ifndef J2OBJC_USE_GC
-  } else {
-    return array->buffer_[index] = value;
-  }
-#endif
-=======
   return JreAutoreleasedAssign(&array->buffer_[index], RETAIN_(value));
->>>>>>> e354118a
 }
 
 
 id IOSObjectArray_SetAndConsume(IOSObjectArray *array, NSUInteger index, id __attribute__((ns_consumed)) value) J2OBJC_METHOD_ATTR {
   IOSObjectArray_checkIndexRetainedValue(array->size_, (jint)index, value);
   IOSObjectArray_checkRetainedValue(array, value);
-<<<<<<< HEAD
-#ifndef J2OBJC_USE_GC
-  if (array->isRetained_) {
-#endif
-    return JreAutoreleasedAssign(&array->buffer_[index], value);
-#ifndef J2OBJC_USE_GC
-  } else {
-    return array->buffer_[index] = AUTORELEASE(value);
-  }
-#endif
-=======
   return JreAutoreleasedAssign(&array->buffer_[index], value);
->>>>>>> e354118a
 }
 
 
 id IOSObjectArray_SetRef(JreArrayRef ref, id value) J2OBJC_METHOD_ATTR {
   // Index is checked when accessing the JreArrayRef.
   IOSObjectArray_checkValue(ref.arr, value);
-<<<<<<< HEAD
-#ifndef J2OBJC_USE_GC
-    if (array->isRetained_) {
-#endif
-    return JreAutoreleasedAssign(ref.pValue, RETAIN_(value));
-#ifndef J2OBJC_USE_GC
-  } else {
-    return *ref.pValue = value;
-  }
-#endif
-=======
   return JreAutoreleasedAssign(ref.pValue, RETAIN_(value));
->>>>>>> e354118a
 }
 
 - (id)replaceObjectAtIndex:(NSUInteger)index withObject:(id)value {
@@ -280,11 +190,7 @@
   IOSArray_checkIndex(size_, (jint)length - 1);
   for (NSUInteger i = 0; i < length; i++) {
     id element = buffer_[i];
-<<<<<<< HEAD
     JreGenericFieldAssign(&buffer[i], element);
-=======
-    buffer[i] = RETAIN_(element);
->>>>>>> e354118a
   }
 }
 
@@ -338,30 +244,6 @@
   IOSObjectArray *dest = (IOSObjectArray *) destination;
 
   if (self == dest) {
-<<<<<<< HEAD
-#if !__has_feature(objc_arc)
-    if (dest->isRetained_) {
-#endif
-      DoRetainedMove(buffer_, offset, dstOffset, length);
-#if !__has_feature(objc_arc)
-    } else {
-      memmove(buffer_ + dstOffset, buffer_ + offset, length * sizeof(id));
-    }
-#endif
-  } else {
-#if !__has_feature(objc_arc)
-    if (dest->isRetained_) {
-#endif
-      if (skipElementCheck) {
-        for (jint i = 0; i < length; i++) {
-          JreAutoreleasedAssign(&dest->buffer_[i + dstOffset], RETAIN_(buffer_[i + offset]));
-        }
-      } else {
-        for (jint i = 0; i < length; i++) {
-          id newElement = IOSObjectArray_checkValue(dest, buffer_[i + offset]);
-          JreAutoreleasedAssign(&dest->buffer_[i + dstOffset], RETAIN_(newElement));
-        }
-=======
     DoRetainedMove(buffer_, offset, dstOffset, length);
   } else {
     // If dest element type can be assigned to this array, then all of its
@@ -370,30 +252,23 @@
     if ([dest->elementType_ isAssignableFrom:elementType_]) {
       for (jint i = 0; i < length; i++) {
         JreAutoreleasedAssign(&dest->buffer_[i + dstOffset], RETAIN_(buffer_[i + offset]));
->>>>>>> e354118a
       }
-#if !__has_feature(objc_arc)
     } else {
       for (jint i = 0; i < length; i++) {
         id newElement = IOSObjectArray_checkValue(dest, buffer_[i + offset]);
         JreAutoreleasedAssign(&dest->buffer_[i + dstOffset], RETAIN_(newElement));
       }
     }
-#endif
   }
 }
 
 - (id)copyWithZone:(NSZone *)zone {
-<<<<<<< HEAD
-  IOSObjectArray *result = IOSObjectArray_CreateArray(size_, elementType_, true);
+  IOSObjectArray *result = IOSObjectArray_CreateArray(size_, elementType_);
 #ifdef J2OBJC_USE_GC
     for (jint i = 0; i < size_; i++) {
         JreGenericFieldAssign(result->buffer_ + i, buffer_[i]);
     }
 #else
-=======
-  IOSObjectArray *result = IOSObjectArray_CreateArray(size_, elementType_);
->>>>>>> e354118a
   for (jint i = 0; i < size_; i++) {
     result->buffer_[i] = RETAIN_(buffer_[i]);
   }
@@ -405,22 +280,6 @@
   return (NSString *) [buffer_[index] description];
 }
 
-<<<<<<< HEAD
-#if !__has_feature(objc_arc)
-- (id)retain {
-  if (!isRetained_) {
-    // Set isRetained_ before retaining the elements to avoid infinite loop if two arrays happen to
-    // contain each other.
-    isRetained_ = true;
-    for (jint i = 0; i < size_; i++) {
-      RETAIN_(buffer_[i]);
-    }
-  }
-  return [super retain];
-}
-
-=======
->>>>>>> e354118a
 - (void)dealloc {
   for (jint i = 0; i < size_; i++) {
     RELEASE_(buffer_[i]);   // NO-OP with ARC.
