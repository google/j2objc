// Licensed under the Apache License, Version 2.0 (the "License");
// you may not use this file except in compliance with the License.
// You may obtain a copy of the License at
//
// http://www.apache.org/licenses/LICENSE-2.0
//
// Unless required by applicable law or agreed to in writing, software
// distributed under the License is distributed on an "AS IS" BASIS,
// WITHOUT WARRANTIES OR CONDITIONS OF ANY KIND, either express or implied.
// See the License for the specific language governing permissions and
// limitations under the License.

//
//  NSString+JavaString.h
//  JreEmulation
//
//  Created by Tom Ball on 8/24/11.
//

#if __has_feature(nullability)
#pragma clang diagnostic push
#pragma GCC diagnostic ignored "-Wnullability"
#pragma GCC diagnostic ignored "-Wnullability-completeness"
#endif

#ifndef _NSString_JavaString_H_
#define _NSString_JavaString_H_

#import "IOSObjectArray.h"
#import "IOSPrimitiveArray.h"
#import "J2ObjC_header.h"
#import "java/io/Serializable.h"
#import "java/lang/CharSequence.h"
#import "java/lang/Comparable.h"

@class JavaLangStringBuffer;
@class JavaLangStringBuilder;
@class JavaNioCharsetCharset;
@class JavaUtilLocale;
@protocol JavaLangIterable;
@protocol JavaUtilComparator;

// A category that adds java.lang.String-like methods to NSString.  The method
// list is not exhaustive, since methods that can be directly substituted are
// inlined.
@interface NSString (JavaString) <JavaIoSerializable, JavaLangComparable, JavaLangCharSequence>

// String.valueOf(Object)
+ (nonnull NSString *)java_valueOf:(id<NSObject>)obj;

// String.valueOf(boolean)
+ (nonnull NSString *)java_valueOfBool:(jboolean)value;

// String.valueOf(char)
+ (nonnull NSString *)java_valueOfChar:(jchar)value;

// String.valueOf(char[])
+ (nonnull NSString *)java_valueOfChars:(IOSCharArray *)data;

// String.valueOf(char[], offset, count)
+ (nonnull NSString *)java_valueOfChars:(IOSCharArray *)data
                                 offset:(jint)offset
                                  count:(jint)count;

// String.valueOf(double)
+ (nonnull NSString *)java_valueOfDouble:(jdouble)value;

// String.valueOf(float)
+ (nonnull NSString *)java_valueOfFloat:(jfloat)value;

// String.valueOf(int)
+ (nonnull NSString *)java_valueOfInt:(jint)value;

// String.valueOf(long)
+ (nonnull NSString *)java_valueOfLong:(jlong)value;

// String.getChars(int, int, char[], int)
- (void)java_getChars:(jint)sourceBegin
            sourceEnd:(jint)sourceEnd
          destination:(IOSCharArray *)dest
     destinationBegin:(jint)dstBegin;

// String(byte[])
+ (NSString *)java_stringWithBytes:(IOSByteArray *)value;

// String(byte[], int)
+ (NSString *)java_stringWithBytes:(IOSByteArray *)value
                            hibyte:(jint)hibyte;

// String(byte[], int, int)
+ (NSString *)java_stringWithBytes:(IOSByteArray *)value
                            offset:(jint)offset
                            length:(jint)count;

+ (NSString *)java_stringWithBytes:(IOSByteArray *)value
                            hibyte:(NSUInteger)hibyte
                            offset:(NSUInteger)offset
                            length:(NSUInteger)length;

// String(byte[], String)
+ (NSString *)java_stringWithBytes:(IOSByteArray *)value
                       charsetName:(NSString *)charsetName;

// String(byte[], Charset)
+ (NSString *)java_stringWithBytes:(IOSByteArray *)value
                           charset:(JavaNioCharsetCharset *)charset;

// String(byte[], int, int, String)
+ (NSString *)java_stringWithBytes:(IOSByteArray *)value
                            offset:(jint)offset
                            length:(jint)count
                       charsetName:(NSString *)charsetName;

// String(byte[], int, int, Charset)
+ (NSString *)java_stringWithBytes:(IOSByteArray *)value
                            offset:(jint)offset
                            length:(jint)count
                          charset:(JavaNioCharsetCharset *)charset;

// String(char[])
+ (NSString *)java_stringWithCharacters:(IOSCharArray *)value;

// String(char[], int, int)
+ (NSString *)java_stringWithCharacters:(IOSCharArray *)value
                                 offset:(jint)offset
                                 length:(jint)count;

// String(int[], int, int)
+ (NSString *)java_stringWithInts:(IOSIntArray *)codePoints
                           offset:(jint)offset
                           length:(jint)count;

// String(StringBuffer)
+ (NSString *)java_stringWithJavaLangStringBuffer:(JavaLangStringBuffer *)sb;

// String(StringBuilder)
+ (NSString *)java_stringWithJavaLangStringBuilder:(JavaLangStringBuilder *)sb;

// String.substring(int)
- (nonnull NSString *)java_substring:(jint)beginIndex;

// String.substring(int, int)
- (nonnull NSString *)java_substring:(jint)beginIndex
                            endIndex:(jint)endIndex;

// String.indexOf(int)
- (jint)java_indexOf:(jint)ch;

// String.indexOf(int, int)
- (jint)java_indexOf:(jint)ch fromIndex:(jint)index;

// String.indexOf(String)
- (jint)java_indexOfString:(NSString *)s;

// String.indexOf(String, int)
- (jint)java_indexOfString:(NSString *)s fromIndex:(jint)index;

// String.isEmpty()
- (jboolean)java_isEmpty;

// String.lastIndexOf(int)
- (jint)java_lastIndexOf:(jint)ch;

// String.lastIndexOf(int, int)
- (jint)java_lastIndexOf:(jint)ch fromIndex:(jint)index;

// String.lastIndexOf(String)
- (jint)java_lastIndexOfString:(NSString *)s;

// String.lastIndexOf(String, int)
- (jint)java_lastIndexOfString:(NSString *)s fromIndex:(jint)index;

// String.length()
- (jint)java_length;

// String.toCharArray()
- (nonnull IOSCharArray *)java_toCharArray;

// java.lang.Comparable implementation methods
- (jint)compareToWithId:(id)another;

// CharSequence.charAt(int)
- (jchar)charAtWithInt:(jint)index;

// CharSequence.subSequence(int, int)
- (nonnull id<JavaLangCharSequence>)subSequenceFrom:(jint)start
                                                 to:(jint)end;

// String.compareToIgnoreCase(String)
- (jint)java_compareToIgnoreCase:(NSString *)another;

// String.replace(char, char)
- (nonnull NSString *)java_replace:(jchar)oldchar withChar:(jchar)newchar;

// String.replace(CharSequence, CharSequence)
- (nonnull NSString *)java_replace:(id<JavaLangCharSequence>)oldSequence
                      withSequence:(id<JavaLangCharSequence>)newSequence;

// String.replaceAll(String, String)
- (nonnull NSString *)java_replaceAll:(NSString *)regex
                      withReplacement:(NSString *)replacement;

// String.replaceFirst(String, String)
- (nonnull NSString *)java_replaceFirst:(NSString *)regex
                        withReplacement:(NSString *)replacement;

// String.getBytes()
- (nonnull IOSByteArray *)java_getBytes;

// String.getBytes(String)
- (nonnull IOSByteArray *)java_getBytesWithCharsetName:(NSString *)charsetName;

// String.getBytes(Charset)
- (nonnull IOSByteArray *)java_getBytesWithCharset:(JavaNioCharsetCharset *)charset;

// String.getBytes(int, int, byte[], int)
- (void)java_getBytesWithSrcBegin:(jint)srcBegin
                       withSrcEnd:(jint)srcEnd
                          withDst:(IOSByteArray *)dst
                     withDstBegin:(jint)dstBegin;

// String.format(String, ...), String.format(Locale, String, ...)
+ (nonnull NSString *)java_formatWithNSString:(NSString *)format
                            withNSObjectArray:(IOSObjectArray *)args;
+ (nonnull NSString *)java_formatWithJavaUtilLocale:(JavaUtilLocale *)locale
                                       withNSString:(NSString *)format
                                  withNSObjectArray:(IOSObjectArray *)args;

// String.startsWith(String), String.startsWith(String, int), String.endsWith(String)
- (jboolean)java_hasPrefix:(NSString *)prefix;
- (jboolean)java_hasPrefix:(NSString *)prefix offset:(jint)offset;
- (jboolean)java_hasSuffix:(NSString *)suffix;

// String.trim()
- (nonnull NSString *)java_trim;

// String.split(String)
- (nonnull IOSObjectArray *)java_split:(NSString *)str;

// String equalsIgnoreCase(String)
- (jboolean)java_equalsIgnoreCase:(NSString *)aString;

// String.toLowerCase(Locale), toUpperCase(Locale)
- (nonnull NSString *)java_lowercaseStringWithJRELocale:(JavaUtilLocale *)locale;
- (nonnull NSString *)java_uppercaseStringWithJRELocale:(JavaUtilLocale *)locale;

// String.regionMatches(...)
- (jboolean)java_regionMatches:(jint)thisOffset
                       aString:(NSString *)aString
                   otherOffset:(jint)otherOffset
                         count:(jint)count;

- (jboolean)java_regionMatches:(jboolean)caseInsensitive
                    thisOffset:(jint)thisOffset
                       aString:(NSString *)aString
                   otherOffset:(jint)otherOffset
                         count:(jint)count;

// String.intern()
- (nonnull NSString *)java_intern;

// String.concat(String)
- (nonnull NSString *)java_concat:string;

// String.contains(CharSequence)
- (jboolean)java_contains:(id<JavaLangCharSequence>)sequence;

// String.codePointAt(int), codePointBefore(int), codePointCount(int, int)
- (jint)java_codePointAt:(jint)index;
- (jint)java_codePointBefore:(jint)index;
- (jint)java_codePointCount:(jint)beginIndex endIndex:(jint)endIndex;

// String.matches(), split(String, int)
- (jboolean)java_matches:(NSString *)regex;
- (nonnull IOSObjectArray *)java_split:(NSString *)regex limit:(jint)limit;

// String.contentEquals(CharSequence), contentEquals(StringBuffer)
- (jboolean)java_contentEqualsCharSequence:(id<JavaLangCharSequence>)seq;
- (jboolean)java_contentEqualsStringBuffer:(JavaLangStringBuffer *)sb;

// String.offsetByCodePoints(int, int)
- (jint)java_offsetByCodePoints:(jint)index codePointOffset:(jint)offset;

// String.join(CharSequence, CharSequence...)
+ (nonnull NSString *)java_joinWithJavaLangCharSequence:(id<JavaLangCharSequence>)delimiter
                          withJavaLangCharSequenceArray:(IOSObjectArray *)elements;

// String.join(CharSequence, Iterable<? extends CharSequence>)
+ (nonnull NSString *)java_joinWithJavaLangCharSequence:(id<JavaLangCharSequence>)delimiter
                                   withJavaLangIterable:(id<JavaLangIterable>)elements;

@end

// String.format(Locale, String, Object...)
FOUNDATION_EXPORT NSString *NSString_java_formatWithJavaUtilLocale_withNSString_withNSObjectArray_(
    JavaUtilLocale *l, NSString *s, IOSObjectArray *objs) J2OBJC_METHOD_ATTR;
// String.format(String, Object...)
FOUNDATION_EXPORT NSString *NSString_java_formatWithNSString_withNSObjectArray_(
    NSString *s, IOSObjectArray *objs) J2OBJC_METHOD_ATTR;
// String.valueOf(boolean)
FOUNDATION_EXPORT NSString *NSString_java_valueOfBool_(jboolean b) J2OBJC_METHOD_ATTR;
// String.valueOf(char)
FOUNDATION_EXPORT NSString *NSString_java_valueOfChar_(jchar c) J2OBJC_METHOD_ATTR;
// String.valueOf(char[])
// String.copyValueOf(char[])
FOUNDATION_EXPORT NSString *NSString_java_valueOfChars_(IOSCharArray *chars) J2OBJC_METHOD_ATTR;
// String.valueOf(char[], int, int)
// String.copyValueOf(char[], int, int)
FOUNDATION_EXPORT NSString *NSString_java_valueOfChars_offset_count_(
    IOSCharArray *chars, jint i, jint j) J2OBJC_METHOD_ATTR;
// String.valueOf(double)
FOUNDATION_EXPORT NSString *NSString_java_valueOfDouble_(jdouble d) J2OBJC_METHOD_ATTR;
// String.valueOf(float)
FOUNDATION_EXPORT NSString *NSString_java_valueOfFloat_(jfloat f) J2OBJC_METHOD_ATTR;
// String.valueOf(int)
FOUNDATION_EXPORT NSString *NSString_java_valueOfInt_(jint i) J2OBJC_METHOD_ATTR;
// String.valueOf(long)
FOUNDATION_EXPORT NSString *NSString_java_valueOfLong_(jlong l) J2OBJC_METHOD_ATTR;
// String.valueOf(Object)
FOUNDATION_EXPORT NSString *NSString_java_valueOf_(id o) J2OBJC_METHOD_ATTR;
// String.join(CharSequence, CharSequence...)
FOUNDATION_EXPORT NSString *
NSString_java_joinWithJavaLangCharSequence_withJavaLangCharSequenceArray_(
    id<JavaLangCharSequence> delimiter, IOSObjectArray *elements) J2OBJC_METHOD_ATTR;
// String.join(CharSequence, Iterable<? extends CharSequence>)
FOUNDATION_EXPORT NSString *NSString_java_joinWithJavaLangCharSequence_withJavaLangIterable_(
    id<JavaLangCharSequence> delimiter, id<JavaLangIterable> elements) J2OBJC_METHOD_ATTR;

// Use the category dummy to initialize static variables for the String class.
<<<<<<< HEAD
J2OBJC_EMPTY_STATIC_INIT(NSString)
=======
FOUNDATION_EXPORT _Atomic(jboolean) NSString__initialized;
__attribute__((always_inline)) inline void NSString_initialize() {
  if (__builtin_expect(!__c11_atomic_load(&NSString__initialized, __ATOMIC_ACQUIRE), 0)) {
    [JreStringCategoryDummy class];
  }
}
>>>>>>> e354118a

inline id<JavaUtilComparator> NSString_get_CASE_INSENSITIVE_ORDER(void);
/*! INTERNAL ONLY - Use accessor function from above. */
FOUNDATION_EXPORT id<JavaUtilComparator> NSString_CASE_INSENSITIVE_ORDER;
J2OBJC_STATIC_FIELD_OBJ_FINAL(NSString, CASE_INSENSITIVE_ORDER, id<JavaUtilComparator>)

inline IOSObjectArray *NSString_get_serialPersistentFields(void);
/*! INTERNAL ONLY - Use accessor function from above. */
FOUNDATION_EXPORT IOSObjectArray *NSString_serialPersistentFields;
J2OBJC_STATIC_FIELD_OBJ_FINAL(NSString, serialPersistentFields, IOSObjectArray *)

J2OBJC_TYPE_LITERAL_HEADER(NSString)

#endif // _NSString_JavaString_H_

#if __has_feature(nullability)
#pragma clang diagnostic pop
#endif<|MERGE_RESOLUTION|>--- conflicted
+++ resolved
@@ -327,16 +327,7 @@
     id<JavaLangCharSequence> delimiter, id<JavaLangIterable> elements) J2OBJC_METHOD_ATTR;
 
 // Use the category dummy to initialize static variables for the String class.
-<<<<<<< HEAD
 J2OBJC_EMPTY_STATIC_INIT(NSString)
-=======
-FOUNDATION_EXPORT _Atomic(jboolean) NSString__initialized;
-__attribute__((always_inline)) inline void NSString_initialize() {
-  if (__builtin_expect(!__c11_atomic_load(&NSString__initialized, __ATOMIC_ACQUIRE), 0)) {
-    [JreStringCategoryDummy class];
-  }
-}
->>>>>>> e354118a
 
 inline id<JavaUtilComparator> NSString_get_CASE_INSENSITIVE_ORDER(void);
 /*! INTERNAL ONLY - Use accessor function from above. */
