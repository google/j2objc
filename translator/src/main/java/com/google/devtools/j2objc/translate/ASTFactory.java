/*
 * Licensed under the Apache License, Version 2.0 (the "License");
 * you may not use this file except in compliance with the License.
 * You may obtain a copy of the License at
 *
 * http://www.apache.org/licenses/LICENSE-2.0
 *
 * Unless required by applicable law or agreed to in writing, software
 * distributed under the License is distributed on an "AS IS" BASIS,
 * WITHOUT WARRANTIES OR CONDITIONS OF ANY KIND, either express or implied.
 * See the License for the specific language governing permissions and
 * limitations under the License.
 */

package com.google.devtools.j2objc.translate;

import com.google.devtools.j2objc.types.IOSMethodBinding;
import com.google.devtools.j2objc.types.IOSTypeBinding;
import com.google.devtools.j2objc.types.NodeCopier;
import com.google.devtools.j2objc.types.Types;
import com.google.devtools.j2objc.util.ASTUtil;

import org.eclipse.jdt.core.dom.AST;
import org.eclipse.jdt.core.dom.ASTNode;
<<<<<<< HEAD
import org.eclipse.jdt.core.dom.AbstractTypeDeclaration;
=======
>>>>>>> 8f330a16
import org.eclipse.jdt.core.dom.ArrayAccess;
import org.eclipse.jdt.core.dom.ArrayCreation;
import org.eclipse.jdt.core.dom.ArrayInitializer;
import org.eclipse.jdt.core.dom.ArrayType;
import org.eclipse.jdt.core.dom.Assignment;
import org.eclipse.jdt.core.dom.BooleanLiteral;
import org.eclipse.jdt.core.dom.CastExpression;
import org.eclipse.jdt.core.dom.CharacterLiteral;
import org.eclipse.jdt.core.dom.Expression;
import org.eclipse.jdt.core.dom.FieldAccess;
import org.eclipse.jdt.core.dom.FieldDeclaration;
import org.eclipse.jdt.core.dom.ForStatement;
import org.eclipse.jdt.core.dom.IBinding;
import org.eclipse.jdt.core.dom.IMethodBinding;
import org.eclipse.jdt.core.dom.ITypeBinding;
import org.eclipse.jdt.core.dom.IVariableBinding;
import org.eclipse.jdt.core.dom.InfixExpression;
import org.eclipse.jdt.core.dom.InstanceofExpression;
import org.eclipse.jdt.core.dom.MethodDeclaration;
import org.eclipse.jdt.core.dom.MethodInvocation;
import org.eclipse.jdt.core.dom.Modifier;
import org.eclipse.jdt.core.dom.Name;
import org.eclipse.jdt.core.dom.NullLiteral;
import org.eclipse.jdt.core.dom.NumberLiteral;
import org.eclipse.jdt.core.dom.ParenthesizedExpression;
import org.eclipse.jdt.core.dom.PostfixExpression;
import org.eclipse.jdt.core.dom.PrefixExpression;
import org.eclipse.jdt.core.dom.PrimitiveType;
import org.eclipse.jdt.core.dom.QualifiedName;
import org.eclipse.jdt.core.dom.SimpleName;
import org.eclipse.jdt.core.dom.SingleVariableDeclaration;
import org.eclipse.jdt.core.dom.Statement;
import org.eclipse.jdt.core.dom.StringLiteral;
import org.eclipse.jdt.core.dom.SuperConstructorInvocation;
import org.eclipse.jdt.core.dom.SuperMethodInvocation;
import org.eclipse.jdt.core.dom.ThisExpression;
import org.eclipse.jdt.core.dom.Type;
import org.eclipse.jdt.core.dom.TypeLiteral;
import org.eclipse.jdt.core.dom.VariableDeclarationExpression;
import org.eclipse.jdt.core.dom.VariableDeclarationFragment;
import org.eclipse.jdt.core.dom.VariableDeclarationStatement;

import java.util.List;

/**
 * A collection of factory methods for AST nodes. All nodes constructed have
 * bindings added as appropriate.
 *
 * @author Keith Stanger
 */
public final class ASTFactory {

  @SuppressWarnings("unchecked")
  public static List<Modifier> newModifiers(AST ast, int flags) {
    return ast.newModifiers(flags);
  }

  public static SimpleName newSimpleName(AST ast, IBinding binding) {
    String name = binding.getName();
    if (name.isEmpty()) {
      name = "$Unnamed$";
    }
    SimpleName nameNode = ast.newSimpleName(name);
    Types.addBinding(nameNode, binding);
    return nameNode;
  }

  public static QualifiedName newQualifiedName(AST ast, Name qualifier, SimpleName name) {
    QualifiedName qName = ast.newQualifiedName(qualifier, name);
    Types.addBinding(qName, Types.getBinding(name));
    return qName;
  }

  public static Name newName(AST ast, Name qualifier, IVariableBinding var) {
    SimpleName name = newSimpleName(ast, var);
    return qualifier == null ? name : newQualifiedName(ast, qualifier, name);
  }

  public static Name newName(AST ast, List<IVariableBinding> path) {
    Name name = null;
    for (IVariableBinding var : path) {
      name = newName(ast, name, var);
    }
    return name;
  }

  public static FieldAccess newFieldAccess(AST ast, IVariableBinding var, Expression expr) {
    FieldAccess node = ast.newFieldAccess();
    node.setExpression(expr);
    node.setName(newSimpleName(ast, var));
    Types.addBinding(node, var);
    return node;
  }

  public static Assignment newAssignment(AST ast, Expression lhs, Expression rhs) {
    Assignment assignment = ast.newAssignment();
    assignment.setOperator(Assignment.Operator.ASSIGN);
    assignment.setLeftHandSide(lhs);
    assignment.setRightHandSide(rhs);
    Types.addBinding(assignment, Types.getTypeBinding(lhs));
    return assignment;
  }

  public static VariableDeclarationFragment newVariableDeclarationFragment(
      AST ast, IVariableBinding binding, Expression initializer) {
    VariableDeclarationFragment frag = ast.newVariableDeclarationFragment();
    frag.setName(newSimpleName(ast, binding));
    frag.setInitializer(initializer);
    Types.addBinding(frag, binding);
    return frag;
  }

  public static VariableDeclarationStatement newVariableDeclarationStatement(
      AST ast, VariableDeclarationFragment fragment) {
    IVariableBinding varBinding = Types.getVariableBinding(fragment);
    VariableDeclarationStatement decl = ast.newVariableDeclarationStatement(fragment);
    decl.setType(newType(ast, varBinding.getType()));
    ASTUtil.getModifiers(decl).addAll(newModifiers(ast, varBinding.getModifiers()));
    return decl;
  }

  public static VariableDeclarationStatement newVariableDeclarationStatement(
      AST ast, IVariableBinding binding, Expression initializer) {
    return newVariableDeclarationStatement(ast, newVariableDeclarationFragment(
        ast, binding, initializer));
  }

  public static VariableDeclarationExpression newVariableDeclarationExpression(
      AST ast, IVariableBinding binding, Expression initializer) {
    VariableDeclarationExpression decl = ast.newVariableDeclarationExpression(
        newVariableDeclarationFragment(ast, binding, initializer));
    decl.setType(newType(ast, binding.getType()));
    ASTUtil.getModifiers(decl).addAll(newModifiers(ast, binding.getModifiers()));
    Types.addBinding(decl, binding.getType());
    return decl;
  }

  public static SingleVariableDeclaration newSingleVariableDeclaration(
      AST ast, IVariableBinding binding) {
    SingleVariableDeclaration decl = ast.newSingleVariableDeclaration();
    decl.setName(newSimpleName(ast, binding));
    decl.setType(newType(ast, binding.getType()));
    ASTUtil.getModifiers(decl).addAll(newModifiers(ast, binding.getModifiers()));
    Types.addBinding(decl, binding);
    return decl;
  }

  public static FieldDeclaration newFieldDeclaration(
      AST ast, VariableDeclarationFragment fragment) {
    IVariableBinding varBinding = Types.getVariableBinding(fragment);
    FieldDeclaration decl = ast.newFieldDeclaration(fragment);
    decl.setType(newType(ast, varBinding.getType()));
    ASTUtil.getModifiers(decl).addAll(newModifiers(ast, varBinding.getModifiers()));
    return decl;
  }

  public static FieldDeclaration newFieldDeclaration(
      AST ast, IVariableBinding binding, Expression initializer) {
    return newFieldDeclaration(ast, newVariableDeclarationFragment(ast, binding, initializer));
  }

  public static PrefixExpression newPrefixExpression(
      AST ast, PrefixExpression.Operator op, Expression operand, String type) {
    PrefixExpression expr = ast.newPrefixExpression();
    expr.setOperator(op);
    expr.setOperand(operand);
    Types.addBinding(expr, ast.resolveWellKnownType(type));
    return expr;
  }

  public static InfixExpression newInfixExpression(
      AST ast, Expression lhs, InfixExpression.Operator op, Expression rhs, ITypeBinding type) {
    InfixExpression expr = ast.newInfixExpression();
    expr.setOperator(op);
    expr.setLeftOperand(lhs);
    expr.setRightOperand(rhs);
    Types.addBinding(expr, type);
    return expr;
  }

  public static InfixExpression newInfixExpression(
      AST ast, IVariableBinding lhs, InfixExpression.Operator op, IVariableBinding rhs,
      ITypeBinding type) {
    return newInfixExpression(ast, newSimpleName(ast, lhs), op, newSimpleName(ast, rhs), type);
  }

  public static PostfixExpression newPostfixExpression(
      AST ast, IVariableBinding var, PostfixExpression.Operator op) {
    PostfixExpression expr = ast.newPostfixExpression();
    expr.setOperator(op);
    expr.setOperand(newSimpleName(ast, var));
    Types.addBinding(expr, var.getType());
    return expr;
  }

  public static ArrayAccess newArrayAccess(
      AST ast, IVariableBinding array, IVariableBinding index) {
    ITypeBinding arrayType = array.getType();
    assert arrayType.isArray();
    ArrayAccess access = ast.newArrayAccess();
    access.setArray(newSimpleName(ast, array));
    access.setIndex(newSimpleName(ast, index));
    Types.addBinding(access, arrayType.getComponentType());
    return access;
  }

  public static ArrayCreation newArrayCreation(AST ast, ArrayInitializer initializer) {
    ITypeBinding type = Types.getTypeBinding(initializer);
    ArrayCreation arrayCreation = ast.newArrayCreation();
    arrayCreation.setType((ArrayType) newType(ast, type));
    arrayCreation.setInitializer(initializer);
    Types.addBinding(arrayCreation, type);
    return arrayCreation;
  }

  public static ForStatement newForStatement(
      AST ast, VariableDeclarationExpression decl, Expression cond, Expression updater,
      Statement body) {
    ForStatement forLoop = ast.newForStatement();
    ASTUtil.getInitializers(forLoop).add(decl);
    forLoop.setExpression(cond);
    ASTUtil.getUpdaters(forLoop).add(updater);
    forLoop.setBody(body);
    return forLoop;
  }

  public static MethodInvocation newMethodInvocation(
      AST ast, IMethodBinding binding, Expression expr) {
    MethodInvocation invocation = ast.newMethodInvocation();
    invocation.setExpression(expr);
    invocation.setName(newSimpleName(ast, binding));
    Types.addBinding(invocation, binding);
    return invocation;
  }

  public static SuperMethodInvocation newSuperMethodInvocation(AST ast, IMethodBinding binding) {
    SuperMethodInvocation invocation = ast.newSuperMethodInvocation();
    invocation.setName(newSimpleName(ast, binding));
    Types.addBinding(invocation, binding);
    return invocation;
  }

  public static SuperConstructorInvocation newSuperConstructorInvocation(
      AST ast, IMethodBinding binding) {
    SuperConstructorInvocation invocation = ast.newSuperConstructorInvocation();
    Types.addBinding(invocation, binding);
    return invocation;
  }

  public static MethodInvocation newDereference(AST ast, Expression node) {
    IOSMethodBinding binding = IOSMethodBinding.newDereference(Types.getTypeBinding(node));
    MethodInvocation invocation = newMethodInvocation(ast, binding, null);
    ASTUtil.getArguments(invocation).add(node);
    return invocation;
  }

  public static MethodInvocation newAddressOf(AST ast, Expression node) {
    IOSMethodBinding binding = IOSMethodBinding.newAddressOf(Types.getTypeBinding(node));
    MethodInvocation invocation = newMethodInvocation(ast, binding, null);
    ASTUtil.getArguments(invocation).add(node);
    return invocation;
  }

  public static MethodDeclaration newMethodDeclaration(AST ast, IMethodBinding binding) {
    MethodDeclaration declaration = ast.newMethodDeclaration();
    declaration.setConstructor(binding.isConstructor());
    declaration.setName(newSimpleName(ast, binding));
    declaration.setReturnType2(newType(ast, binding.getReturnType()));
    ASTUtil.getModifiers(declaration).addAll(newModifiers(ast, binding.getModifiers()));
    Types.addBinding(declaration, binding);
    return declaration;
  }

  public static SimpleName newLabel(AST ast, String identifier) {
    SimpleName node = ast.newSimpleName(identifier);
    Types.addBinding(node, IOSTypeBinding.newUnmappedClass(identifier));
    return node;
  }

  public static NumberLiteral newNumberLiteral(AST ast, String token, String type) {
    NumberLiteral literal = ast.newNumberLiteral(token);
    Types.addBinding(literal, ast.resolveWellKnownType(type));
    return literal;
  }

  public static InstanceofExpression newInstanceofExpression(
      AST ast, Expression lhs, ITypeBinding type) {
    InstanceofExpression expr = ast.newInstanceofExpression();
    expr.setLeftOperand(lhs);
    expr.setRightOperand(newType(ast, type));
    Types.addBinding(expr, ast.resolveWellKnownType("boolean"));
    return expr;
  }

  public static CastExpression newCastExpression(AST ast, Expression expr, ITypeBinding type) {
    CastExpression cast = ast.newCastExpression();
    cast.setExpression(expr);
    cast.setType(newType(ast, type));
    Types.addBinding(cast, type);
    return cast;
  }

  public static ThisExpression newThisExpression(AST ast, ITypeBinding type) {
    ThisExpression node = ast.newThisExpression();
    Types.addBinding(node, type);
    return node;
  }

  private static Expression makeLiteralInternal(AST ast, Object value) {
    if (value instanceof Boolean) {
      return ast.newBooleanLiteral((Boolean) value);
    } else if (value instanceof Character) {
      CharacterLiteral c = ast.newCharacterLiteral();
      c.setCharValue((Character) value);
      return c;
    } else if (value instanceof Number) {
      return ast.newNumberLiteral(value.toString());
    } else if (value instanceof String) {
      StringLiteral s = ast.newStringLiteral();
      s.setLiteralValue((String) value);
      return s;
    }
    throw new AssertionError("unknown constant type");
  }

  /**
   * Returns a literal node for a specified constant value.
   */
  public static Expression makeLiteral(AST ast, Object value, ITypeBinding type) {
    Expression literal = makeLiteralInternal(ast, value);
    Types.addBinding(literal, type);
    return literal;
  }

  public static Expression makeIntLiteral(AST ast, int i) {
    return makeLiteral(ast, Integer.valueOf(i), ast.resolveWellKnownType("int"));
  }

  public static BooleanLiteral newBooleanLiteral(AST ast, boolean value) {
    BooleanLiteral node = ast.newBooleanLiteral(value);
    Types.addBinding(node, ast.resolveWellKnownType("boolean"));
    return node;
  }

  public static NullLiteral newNullLiteral(AST ast) {
    NullLiteral node = ast.newNullLiteral();
    Types.addBinding(node, ast.resolveWellKnownType("java.lang.Object"));
    return node;
  }

  public static TypeLiteral newTypeLiteral(AST ast, ITypeBinding type) {
    TypeLiteral literal = ast.newTypeLiteral();
    literal.setType(newType(ast, type));
    Types.addBinding(literal, type);
    return literal;
  }

  public static Type newType(AST ast, ITypeBinding binding) {
    Type type;
    if (binding.isPrimitive()) {
      type = ast.newPrimitiveType(PrimitiveType.toCode(binding.getName()));
    } else if (binding.isArray()) {
      type = ast.newArrayType(newType(ast, binding.getComponentType()));
    } else {
      type = ast.newSimpleType(newSimpleName(ast, binding.getErasure()));
    }
    Types.addBinding(type, binding);
    return type;
  }

  public static ParenthesizedExpression newParenthesizedExpression(AST ast, Expression expr) {
    ParenthesizedExpression result = ast.newParenthesizedExpression();
    result.setExpression(expr);
    Types.addBinding(result, Types.getTypeBinding(expr));
    return result;
  }

  /**
   * Replaces (in place) a QualifiedName node with an equivalent FieldAccess
   * node. This is helpful when a mutation needs to replace the qualifier with
   * a node that has Expression type but not Name type.
   */
  public static FieldAccess convertToFieldAccess(QualifiedName node) {
    AST ast = node.getAST();
    ASTNode parent = node.getParent();
    if (parent instanceof QualifiedName) {
      FieldAccess newParent = convertToFieldAccess((QualifiedName) parent);
      Expression expr = newParent.getExpression();
      assert expr instanceof QualifiedName;
      node = (QualifiedName) expr;
    }
    FieldAccess newNode = newFieldAccess(
        ast, Types.getVariableBinding(node), NodeCopier.copySubtree(ast, node.getQualifier()));
    ASTUtil.setProperty(node, newNode);
    return newNode;
  }
<<<<<<< HEAD

  public static void createInnerFieldDeclarations(
      AbstractTypeDeclaration node, List<IVariableBinding> innerFields) {
    for (IVariableBinding field : innerFields) {
      ASTUtil.getBodyDeclarations(node).add(newFieldDeclaration(node.getAST(), field, null));
    }
  }
=======
>>>>>>> 8f330a16
}<|MERGE_RESOLUTION|>--- conflicted
+++ resolved
@@ -22,10 +22,6 @@
 
 import org.eclipse.jdt.core.dom.AST;
 import org.eclipse.jdt.core.dom.ASTNode;
-<<<<<<< HEAD
-import org.eclipse.jdt.core.dom.AbstractTypeDeclaration;
-=======
->>>>>>> 8f330a16
 import org.eclipse.jdt.core.dom.ArrayAccess;
 import org.eclipse.jdt.core.dom.ArrayCreation;
 import org.eclipse.jdt.core.dom.ArrayInitializer;
@@ -422,14 +418,4 @@
     ASTUtil.setProperty(node, newNode);
     return newNode;
   }
-<<<<<<< HEAD
-
-  public static void createInnerFieldDeclarations(
-      AbstractTypeDeclaration node, List<IVariableBinding> innerFields) {
-    for (IVariableBinding field : innerFields) {
-      ASTUtil.getBodyDeclarations(node).add(newFieldDeclaration(node.getAST(), field, null));
-    }
-  }
-=======
->>>>>>> 8f330a16
 }