/*
 * Licensed under the Apache License, Version 2.0 (the "License");
 * you may not use this file except in compliance with the License.
 * You may obtain a copy of the License at
 *
 * http://www.apache.org/licenses/LICENSE-2.0
 *
 * Unless required by applicable law or agreed to in writing, software
 * distributed under the License is distributed on an "AS IS" BASIS,
 * WITHOUT WARRANTIES OR CONDITIONS OF ANY KIND, either express or implied.
 * See the License for the specific language governing permissions and
 * limitations under the License.
 */

package com.google.devtools.j2objc.translate;

import com.google.devtools.j2objc.GenerationTest;
<<<<<<< HEAD
import com.google.devtools.j2objc.ast.CompilationUnit;
import com.google.devtools.j2objc.util.ErrorUtil;

=======
import com.google.devtools.j2objc.util.ErrorUtil;
>>>>>>> cefc8e6b
import java.io.IOException;

/**
 * Unit tests for {@link OcniExtractor}.
 *
 * @author Tom Ball, Keith Stanger
 */
public class OcniExtractorTest extends GenerationTest {

  public void testBadNativeCodeBlock() throws IOException {
    // Bad native code blocks should just be ignored comments.
    String translation = translateSourceFile(
        "public class Example { native void test() /* -[ ]-*/; }",
        "Example", "Example.m");

    // Implementation should be functionized.
    assertTranslatedLines(translation,
        "- (void)test {",
        "  Example_test(self);",
        "}");
  }

  public void testBadNativeCodeBlock_badEndDelimiter() throws IOException {
<<<<<<< HEAD
    CompilationUnit unit = maybeCompileType(
        "Example", "public class Example { native void test() /*-[ ]*/; }");

=======
    maybeCompileType("Example", "public class Example { native void test() /*-[ ]*/; }");
>>>>>>> cefc8e6b
    assertTrue(ErrorUtil.getErrorMessages()
        .contains("Error finding OCNI closing delimiter for OCNI comment at line 1"));
  }

  public void testHeaderOcniBlock() throws IOException {
    String translation = translateSourceFile(
        "/*-HEADER[ outside OCNI ]-*/ class Test { /*-HEADER[ inside OCNI ]-*/ }",
        "Test", "Test.h");
    assertTranslatedSegments(translation, "outside OCNI", "@interface Test", "inside OCNI", "@end");
  }
}<|MERGE_RESOLUTION|>--- conflicted
+++ resolved
@@ -15,13 +15,9 @@
 package com.google.devtools.j2objc.translate;
 
 import com.google.devtools.j2objc.GenerationTest;
-<<<<<<< HEAD
 import com.google.devtools.j2objc.ast.CompilationUnit;
 import com.google.devtools.j2objc.util.ErrorUtil;
 
-=======
-import com.google.devtools.j2objc.util.ErrorUtil;
->>>>>>> cefc8e6b
 import java.io.IOException;
 
 /**
@@ -45,13 +41,7 @@
   }
 
   public void testBadNativeCodeBlock_badEndDelimiter() throws IOException {
-<<<<<<< HEAD
-    CompilationUnit unit = maybeCompileType(
-        "Example", "public class Example { native void test() /*-[ ]*/; }");
-
-=======
     maybeCompileType("Example", "public class Example { native void test() /*-[ ]*/; }");
->>>>>>> cefc8e6b
     assertTrue(ErrorUtil.getErrorMessages()
         .contains("Error finding OCNI closing delimiter for OCNI comment at line 1"));
   }
